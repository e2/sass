# Sass Changelog

* Table of contents
{:toc}

## 3.1.17 (Unreleased)

* Don't crash when calling `#inspect` on an internal Sass tree object in Ruby
  1.9.
* Fix some bugs in `sass --watch` introduces in 3.1.16. Thanks to [Maher
  Sallam](https://github.com/Maher4Ever).

## 3.1.16

* Fix some bugs in `sass-convert` selector parsing when converting from CSS.
* Substantially improve compilation performance on Ruby 1.8.
* Support the `@-moz-document` directive's non-standard `url-prefix` and
  `domain` function syntax.
* Support the [`@supports` directive](http://www.w3.org/TR/css3-conditional/#at-supports).
<<<<<<< HEAD
* Support bare interpolation in the value portion of attribute
  selectors (e.g. `[name=#{$value}]`).
* Support keyword arguments for the `invert()` function.
=======
* Fix a performance issue when using `/*! */` comments with the Rails asset
  pipeline.
* Support `-moz-element`.
* Properly handle empty lists in `sass-convert`.
* Move from [FSSM](https://github.com/ttilley/fssm) to
  [Listen](https://github.com/guard/listen) for file-system monitoring.
>>>>>>> 0a2eafd8

## 3.1.15

* Support extending multiple comma-separated selectors (e.g. `@extend .foo, .bar`).
  This is just a terser way to write multiple `@extend`s
  (e.g. `@extend .foo; @extend .bar`).
  This wasn't previously intended to work, but it did in the indented syntax only.
* Avoid more stack overflows when there are import loops in files.
* Update the bundled [FSSM](https://github.com/ttilley/fssm) to version 0.2.8.1.
* Make the `grayscale` function work with `-webkit-filter`.
* Provide a better error message for selectors beginning with `/`
  in the indented syntax.
* Flush standard output after printing notifications in `sass --watch`.
* Fix variable definitions in the REPL.

## 3.1.14

* Fix a typo that was causing crashes on Ruby 1.9.

## 3.1.13

* Fix a smattering of subtle bugs that would crop up when using multibyte
  character sets.
* Fix a bug when using `@extend` with selectors containing newlines.
* Make boolean operators short-circuit.
* Remove unnecessary whitespace in selectors in `:compressed` mode.
* Don't output debug info within non-`@media` directives.
* Make sure `:after` and `:before` selectors end up on the end of
  selectors resulting from `@extend`.
* Fix a bug when using imports containing invalid path characters on Windows.
* Bubble CSS `@import` statements to the top of stylesheets.

### Deprecations -- Must Read!

* Using `#{}` interpolation in `@import` directives will, as of Sass 3.2,
  require that the `@import` directive use `url()` rather than a plain string.
  The old way is deprecated and will print a warning.

## 3.1.12

* Compatibility with the `mathn` library
  (thanks to [Thomas Walpole](https://github.com/twalpole)).
* Fix some infinite loops with mixins that were previously uncaught.
* Catch infinite `@import` loops.
* Fix a deprecation warning in `sass --update` and `--watch`
  (thanks to [Marcel Köppen](https://github.com/Marzelpan)).
* Don't make `$important` a special pre-initialized variable.
* Fix exponential parsing time of certain complex property values and selectors.
* Properly merge `@media` directives with comma-separated queries.
  E.g. `@media foo, bar { @media baz { ... } }` now becomes
  `@media foo and baz, bar and baz { ... }`.

## 3.1.11

* Allow control directives (such as `@if`) to be nested beneath properties.
* Allow property names to begin with a hyphen followed by interpolation (e.g. `-#{...}`).
* Fix a parsing error with interpolation in comma-separated lists.
* Make `--cache-store` with with `--update`.
* Properly report `ArgumentError`s that occur within user-defined functions.
* Don't crash on JRuby if the underlying Java doesn't support every Unicode encoding.
* Add new `updated_stylesheet` callback, which is run after each stylesheet has
  been successfully compiled. Thanks to [Christian Peters](https://github.com/ChristianPeters).
* Allow absolute paths to be used in an importer with a different root.
* Don't destructively modify the options when running `Sass::Plugin.force_update`.
* Prevent Regexp buffer overflows when parsing long strings
  (thanks to [Agworld](https://github.com/Agworld).

### Deprecations -- Must Read!

* The `updating_stylesheet` is deprecated and will be removed in a
  future release. Use the new `updated_stylesheet` callback instead.

## 3.1.10

* Fix another aspect of the 3.1.8 regression relating to `+`.

## 3.1.9

* Fix a regression in 3.1.8 that broke the `+` combinator in selectors.

* Deprecate the loud-comment flag when used with silent comments (e.g. `//!`).
  Using it with multi-line comments (e.g. `/*!`) still works.

## 3.1.8

* Deprecate parent selectors followed immediately by identifiers (e.g. `&foo`).
  This should never have worked, since it violates the rule
  of `&` only being usable where an element selector would.

* Add a `--force` option to the `sass` executable which makes `--update`
  always compile all stylesheets, even if the CSS is newer.

* Disallow semicolons at the end of `@import` directives in the indented syntax.

* Don't error out when being used as a library without requiring `fileutil`.

* Don't crash when Compass-style sprite imports are used with `StalenessChecker`
  (thanks to [Matthias Bauer](https://github.com/moeffju)).

* The numeric precision of numbers in Sass can now be set using the
  `--precision` option to the command line. Additionally, the default
  number of digits of precision in Sass output can now be
  changed by setting `Sass::Script::Number.precision` to an integer
  (defaults to 3). Since this value can now be changed, the `PRECISION`
  constant in `Sass::Script::Number` has been deprecated. In the unlikely
  event that you were using it in your code, you should now use
   `Sass::Script::Number.precision_factor` instead.

* Don't crash when running `sass-convert` with selectors with two commas in a row.

* Explicitly require Ruby >= 1.8.7 (thanks [Eric Mason](https://github.com/ericmason)).

* Properly validate the nesting of elements in imported stylesheets.

* Properly compile files in parent directories with `--watch` and `--update`.

* Properly null out options in mixin definitions before caching them. This fixes
  a caching bug that has been plaguing some Rails 3.1 users.

## 3.1.7

* Don't crash when doing certain operations with `@function`s.

## 3.1.6

* The option `:trace_selectors` can now be used to emit a full trace
  before each selector. This can be helpful for in-browser debugging of
  stylesheet imports and mixin includes. This option supersedes the
  `:line_comments` option and is superseded by the `:debug_info`
  option.

* Fix a bug where long `@if`/`@else` chains would cause exponential slowdown
  under some circumstances.

## 3.1.5

* Updated the vendored FSSM version, which will avoid segfaults on OS
  X Lion when using `--watch`.

## 3.1.4

* Sass no longer unnecessarily caches the sass options hash.
  This allows objects that cannot be marshaled to be placed into the
  options hash.

## 3.1.3

* Sass now logs message thru a logger object which can be changed to
  provide integration with other frameworks' logging infrastructure.


## 3.1.2

* Fix some issues that were breaking Sass when running within Rubinius.
* Fix some issues that were affecting Rails 3.1 integration.
* New function `zip` allows several lists to be combined into one
  list of lists. For example:
  `zip(1px 1px 3px, solid dashed solid, red green blue)` becomes
  `1px solid red, 1px dashed green, 3px solid blue`
* New function `index` returns the list index of a value
  within a list. For example: `index(1px solid red, solid)`
  returns `2`. When the value is not found `false` is returned.

## 3.1.1

* Make sure `Sass::Plugin` is loaded at the correct time in Rails 3.

## 3.1.0

* Add an {Sass::Script::Functions#invert `invert` function} that takes the inverse of colors.

* A new sass function called `if` can be used to emit one of two values
  based on the truth value of the first argument.
  For example, `if(true, 1px, 2px)` returns `1px` and `if(false, 1px, 2px)` returns `2px`.

* Compass users can now use the `--compass` flag
  to make the Compass libraries available for import.
  This will also load the Compass project configuration
  if run from the project root.

* Many performance optimizations have been made by [thedarkone](http://github.com/thedarkone).

* Allow selectors to contain extra commas to make them easier to modify.
  Extra commas will be removed when the selectors are converted to CSS.

* `@import` may now be used within CSS or `@media` rules.
  The imported file will be treated as though it were nested within the rule.
  Files with mixins may not be imported in nested contexts.

* If a comment starts with `!`, that comment will now be interpolated
  (`#{...}` will be replaced with the resulting value of the expression
  inside) and the comment will always be printed out in the generated CSS
  file -- even with compressed output. This is useful for adding copyright
  notices to your stylesheets.

* A new executable named `scss` is now available. It is exactly like the
  `sass` executable except it defaults to assuming input is in the SCSS syntax.
  Both programs will use the source file's extension to determine the syntax where
  possible.

### Sass-based Functions

While it has always been possible to add functions to Sass with Ruby, this release adds the ability to define new functions within Sass files directly.
For example:

    $grid-width: 40px;
    $gutter-width: 10px;
    
    @function grid-width($n) {
      @return $n * $grid-width + ($n - 1) * $gutter-width;
    }
    
    #sidebar { width: grid-width(5); }

Becomes:

    #sidebar {
      width: 240px; }

### Keyword Arguments

Both mixins and Sass functions now support the ability to pass in keyword arguments.
For example, with mixins:

    @mixin border-radius($value, $moz: true, $webkit: true, $css3: true) {
      @if $moz { -moz-border-radius: $value }
      @if $webkit { -webkit-border-radius: $value }
      @if $css3 { border-radius: $value }
    }

    @include border-radius(10px, $webkit: false);

And with functions:

    p {
      color: hsl($hue: 180, $saturation: 78%, $lightness: 57%);
    }

Keyword arguments are of the form `$name: value` and come after normal arguments.
They can be used for either optional or required arguments.
For mixins, the names are the same as the argument names for the mixins.
For functions, the names are defined along with the functions.
The argument names for the built-in functions are listed
{Sass::Script::Functions in the function documentation}.

Sass functions defined in Ruby can use the {Sass::Script::Functions.declare} method
to declare the names of the arguments they take.

#### New Keyword Functions

The new keyword argument functionality enables new Sass color functions
that use keywords to encompass a large amount of functionality in one function.

* The {Sass::Script::Functions#adjust_color adjust-color} function works like the old
  `lighten`, `saturate`, and `adjust-hue` methods.
  It increases and/or decreases the values of a color's properties by fixed amounts.
  For example, `adjust-color($color, $lightness: 10%)` is the same as `lighten($color, 10%)`:
  it returns `$color` with its lightness increased by 10%.

* The {Sass::Script::Functions#scale_color scale_color} function
  is similar to {Sass::Script::Functions#adjust adjust},
  but instead of increasing and/or decreasing a color's properties by fixed amounts,
  it scales them fluidly by percentages.
  The closer the percentage is to 100% (or -100%),
  the closer the new property value will be to its maximum (or minimum).
  For example, `scale-color(hsl(120, 70, 80), $lightness: 50%)`
  will change the lightness from 80% to 90%,
  because 90% is halfway between 80% and 100%.
  Similarly, `scale-color(hsl(120, 70, 50), $lightness: 50%)`
  will change the lightness from 50% to 75%.

* The {Sass::Script::Functions#change_color change-color} function simply changes a color's properties
  regardless of their old values.
  For example `change-color($color, $lightness: 10%)` returns `$color` with 10% lightness,
  and `change-color($color, $alpha: 0.7)` returns color with opacity 0.7.

Each keyword function accepts `$hue`, `$saturation`, `$value`,
`$red`, `$green`, `$blue`, and `$alpha` keywords,
with the exception of `scale-color()` which doesn't accept `$hue`.
These keywords modify the respective properties of the given color.

Each keyword function can modify multiple properties at once.
For example, `adjust-color($color, $lightness: 15%, $saturation: -10%)`
both lightens and desaturates `$color`.
HSL properties cannot be modified at the same time as RGB properties, though.

### Lists

Lists are now a first-class data type in Sass,
alongside strings, numbers, colors, and booleans.
They can be assigned to variables, passed to mixins,
and used in CSS declarations.
Just like the other data types (except booleans),
Sass lists look just like their CSS counterparts.
They can be separated either by spaces (e.g. `1px 2px 0 10px`)
or by commas (e.g. `Helvetica, Arial, sans-serif`).
In addition, individual values count as single-item lists.

Lists won't behave any differently in Sass 3.1 than they did in 3.0.
However, you can now do more with them using the new [list functions](Sass/Script/Functions.html#list-functions):

* The {Sass::Script::Functions#nth `nth($list, $n)` function} returns the nth item in a list.
  For example, `nth(1px 2px 10px, 2)` returns the second item, `2px`.
  Note that lists in Sass start at 1, not at 0 like they do in some other languages.

* The {Sass::Script::Functions#join `join($list1, $list2)` function}
  joins together two lists into one.
  For example, `join(1px 2px, 10px 5px)` returns `1px 2px 10px 5px`.

* The {Sass::Script::Functions#append `append($list, $val)` function}
  appends values to the end of a list.
  For example, `append(1px 2px, 10px)` returns `1px 2px 10px`.

* The {Sass::Script::Functions#join `length($list)` function}
  returns the length of a list.
  For example, `length(1px 2px 10px 5px)` returns `4`.

For more details about lists see {file:SASS_REFERENCE.md#lists the reference}.

#### `@each`

There's also a new directive that makes use of lists.
The {file:SASS_REFERENCE.md#each-directive `@each` directive} assigns a variable to each item in a list in turn,
like `@for` does for numbers.
This is useful for writing a bunch of similar styles
without having to go to the trouble of creating a mixin.
For example:

    @each $animal in puma, sea-slug, egret, salamander {
      .#{$animal}-icon {
        background-image: url('/images/#{$animal}.png');
      }
    }

is compiled to:

    .puma-icon {
      background-image: url('/images/puma.png'); }
    .sea-slug-icon {
      background-image: url('/images/sea-slug.png'); }
    .egret-icon {
      background-image: url('/images/egret.png'); }
    .salamander-icon {
      background-image: url('/images/salamander.png'); }

### `@media` Bubbling

Modern stylesheets often use `@media` rules to target styles
at certain sorts of devices, screen resolutions, or even orientations.
They're also useful for print and aural styling.
Unfortunately, it's annoying and repetitive to break the flow of a stylesheet
and add a `@media` rule containing selectors you've already written
just to tweak the style a little.

Thus, Sass 3.1 now allows you to nest `@media` rules within selectors.
It will automatically bubble them up to the top level,
putting all the selectors on the way inside the rule.
For example:

    .sidebar {
      width: 300px;
      @media screen and (orientation: landscape) {
        width: 500px;
      }
    }

is compiled to:

    .sidebar {
      width: 300px;
    }
    @media screen and (orientation: landscape) {
      .sidebar {
        width: 500px;
      }
    }

You can also nest `@media` directives within one another.
The queries will then be combined using the `and` operator.
For example:

    @media screen {
      .sidebar {
        @media (orientation: landscape) {
          width: 500px;
        }
      }
    }

is compiled to:

    @media screen and (orientation: landscape) {
      .sidebar {
        width: 500px;
      }
    }

### Nested `@import`

The `@import` statement can now be nested within other structures
such as CSS rules and `@media` rules. For example:

    @media print {
      @import "print";
    }

This imports `print.scss` and places all rules so imported within the `@media print` block.
This makes it easier to create stylesheets for specific media or sections of the document
and distributing those stylesheets across multiple files.

### Backwards Incompatibilities -- Must Read!

* When `@import` is given a path without `.sass`, `.scss`, or `.css` extension,
  and no file exists at that path, it will now throw an error.
  The old behavior of becoming a plain-CSS `@import` was deprecated
  and has now been removed.

* Get rid of the `--rails` flag for the `sass` executable.
  This flag hasn't been necessary since Rails 2.0.
  Existing Rails 2.0 installations will continue to work.

* Removed deprecated support for ! prefixed variables. Use $ to prefix variables now.

* Removed the deprecated css2sass executable. Use sass-convert now.

* Removed support for the equals operator in variable assignment. Use : now.

* Removed the sass2 mode from sass-convert. Users who have to migrate from sass2
  should install Sass 3.0 and quiet all deprecation warnings before installing Sass 3.1.

### Sass Internals

* It is now possible to define a custom importer that can be used to find imports using different import semantics than the default filesystem importer that Sass provides. For instance, you can use this to generate imports on the fly, look them up from a database, or implement different file naming conventions. See the {Sass::Importers::Base Importer Base class} for more information.

* It is now possible to define a custom cache store to allow for efficient caching of Sass files using alternative cache stores like memcached in environments where a writable filesystem is not available or where the cache need to be shared across many servers for dynamically generated stylesheet environments. See the {Sass::CacheStores::Base CacheStore Base class} for more information.

## 3.0.26 (Unreleased)

* Fix a performance bug in large SCSS stylesheets with many nested selectors.
  This should dramatically decrease compilation time of such stylesheets.

* Upgrade the bundled FSSM to version 0.2.3.
  This means `sass --watch` will work out of the box with Rubinius.

## 3.0.25

[Tagged on GitHub](http://github.com/nex3/haml/commit/3.0.25).

* When displaying a Sass error in an imported stylesheet,
  use the imported stylesheet's contents rather than the top-level stylesheet.

* Fix a bug that caused some lines with non-ASCII characters to be ignored in Ruby 1.8.

* Fix a bug where boolean operators (`and`, `or`, and `not`) wouldn't work at the end of a line
  in a multiline SassScript expression.

* When using `sass --update`, only update individual files when they've changed.

## 3.0.24

[Tagged on GitHub](http://github.com/nex3/haml/commit/3.0.24).

* Raise an error when `@else` appears without an `@if` in SCSS.

* Fix some cases where `@if` rules were causing the line numbers in error reports
  to become incorrect.

## 3.0.23

[Tagged on GitHub](http://github.com/nex3/haml/commit/3.0.23).

* Fix the error message for unloadable modules when running the executables under Ruby 1.9.2.

### `@charset` Change

The behavior of `@charset` has changed in version 3.0.23
in order to work around a bug in Safari,
where `@charset` declarations placed anywhere other than the beginning of the document
cause some CSS rules to be ignored.
This change also makes `@charset`s in imported files behave in a more useful way.

#### Ruby 1.9

When using Ruby 1.9, which keeps track of the character encoding of the Sass document internally,
`@charset` directive in the Sass stylesheet and any stylesheets it imports
are no longer directly output to the generated CSS.
They're still used for determining the encoding of the input and output stylesheets,
but they aren't rendered in the same way other directives are.

Instead, Sass adds a single `@charset` directive at the beginning of the output stylesheet
if necessary, whether or not the input stylesheet had a `@charset` directive.
It will add this directive if and only if the output stylesheet contains non-ASCII characters.
By default, the declared charset will be UTF-8,
but if the Sass stylesheet declares a different charset then that will be used instead if possible.

One important consequence of this scheme is that it's possible for a Sass file
to import partials with different encodings (e.g. one encoded as UTF-8 and one as IBM866).
The output will then be UTF-8, unless the importing stylesheet
declares a different charset.

#### Ruby 1.8

Ruby 1.8 doesn't have good support for encodings, so it uses a simpler but less accurate
scheme for figuring out what `@charset` declaration to use for the output stylesheet.
It just takes the first `@charset` declaration to appear in the stylesheet
or any of its imports and moves it to the beginning of the document.
This means that under Ruby 1.8 it's *not* safe to import files with different encodings.

## 3.0.22

[Tagged on GitHub](http://github.com/nex3/haml/commit/3.0.22).

* Remove `vendor/sass`, which snuck into the gem by mistake
  and was causing trouble for Heroku users (thanks to [Jacques Crocker](http://railsjedi.com/)).

* `sass-convert` now understands better when it's acceptable
  to remove parentheses from expressions.

## 3.0.21

[Tagged on GitHub](http://github.com/nex3/haml/commit/3.0.21).

* Fix the permissions errors for good.

* Fix more `#options` attribute errors.

## 3.0.20

[Tagged on GitHub](http://github.com/nex3/haml/commit/3.0.20).

* Fix some permissions errors.

* Fix `#options` attribute errors when CSS functions were used with commas.

## 3.0.19

[Tagged on GitHub](http://github.com/nex3/haml/commit/3.0.19).

* Make the alpha value for `rgba` colors respect {Sass::Script::Number::PRECISION}.

* Remove all newlines in selectors in `:compressed` mode.

* Make color names case-insensitive.

* Properly detect SCSS files when using `sass -c`.

* Remove spaces after commas in `:compressed` mode.

* Allow the `--unix-newlines` flag to work on Unix, where it's a no-op.

## 3.0.18

[Tagged on GitHub](http://github.com/nex3/haml/commit/3.0.18).

* Don't require `rake` in the gemspec, for bundler compatibility under
  JRuby. Thanks to [Gordon McCreight](http://www.gmccreight.com/blog).

* Add a command-line option `--stop-on-error` that causes Sass to exit
  when a file fails to compile using `--watch` or `--update`.

* Fix a bug in `haml_tag` that would allow duplicate attributes to be added
  and make `data-` attributes not work.

* Get rid of the annoying RDoc errors on install.

* Disambiguate references to the `Rails` module when `haml-rails` is installed.

* Allow `@import` in SCSS to import multiple files in the same `@import` rule.

## 3.0.17

[Tagged on GitHub](http://github.com/nex3/haml/commit/3.0.17).

* Disallow `#{}` interpolation in `@media` queries or unrecognized directives.
  This was never allowed, but now it explicitly throws an error
  rather than just producing invalid CSS.

* Make `sass --watch` not throw an error when passed a single file or directory.

* Understand that mingw counts as Windows.

* Make `sass --update` return a non-0 exit code if one or more files being updated
  contained an error.

## 3.0.16

[Tagged on GitHub](http://github.com/nex3/haml/commit/3.0.16).

* Fix a bug where certain sorts of comments would get improperly
  rendered in the `:compact` style.

* Always allow a trailing `*/` in loud comments in the indented syntax.

* Fix a performance issue with SCSS parsing in rare cases.
  Thanks to [Chris Eppstein](http://chriseppstein.github.com).

* Use better heuristics for figuring out when someone might be using
  the wrong syntax with `sass --watch`.

## 3.0.15

[Tagged on GitHub](http://github.com/nex3/haml/commit/3.0.15).

* Fix a bug where `sass --watch` and `sass --update` were completely broken.

* Allow `@import`ed values to contain commas.

## 3.0.14

[Tagged on GitHub](http://github.com/nex3/haml/commit/3.0.14).

* Properly parse paths with drive letters on Windows (e.g. `C:\Foo\Bar.sass`)
  in the Sass executable.

* Compile Sass files in a deterministic order.

* Fix a bug where comments after `@if` statements in SCSS
  weren't getting passed through to the output document.

## 3.0.13

[Tagged on GitHub](http://github.com/nex3/haml/commit/3.0.13).

## CSS `@import` Directives

Sass is now more intelligent about when to compile `@import` directives to plain CSS.
Any of the following conditions will cause a literal CSS `@import`:

* Importing a path with a `.css` extension (e.g. `@import "foo.css"`).
* Importing a path with a media type (e.g. `@import "foo" screen;`).
* Importing an HTTP path (e.g. `@import "http://foo.com/style.css"`).
* Importing any URL (e.g. `@import url(foo)`).

The former two conditions always worked, but the latter two are new.

## `-moz-calc` Support

The new [`-moz-calc()` function](http://hacks.mozilla.org/2010/06/css3-calc/) in Firefox 4
will now be properly parsed by Sass.
`calc()` was already supported, but because the parsing rules are different
than for normal CSS functions, this had to be expanded to include `-moz-calc`.

In anticipation of wider browser support, in fact,
*any* function named `-*-calc` (such as `-webkit-calc` or `-ms-calc`)
will be parsed the same as the `calc` function.

## `:-moz-any` Support

The [`:-moz-any` pseudoclass selector](http://hacks.mozilla.org/2010/05/moz-any-selector-grouping/)
is now parsed by Sass.

## `--require` Flag

The Sass command-line executable can now require Ruby files
using the `--require` flag (or `-r` for short).

## Rails Support

Make sure the default Rails options take precedence over the default non-Rails options.
This makes `./script/server --daemon` work again.

### Rails 3 Support

Support for Rails 3 versions prior to beta 4 has been removed.
Upgrade to Rails 3.0.0.beta4 if you haven't already.

## 3.0.12

[Tagged on GitHub](http://github.com/nex3/haml/commit/3.0.12).

## Rails 3 Support

Apparently the last version broke in new and exciting ways under Rails 3,
due to the inconsistent load order caused by certain combinations of gems.
3.0.12 hacks around that inconsistency, and *should* be fully Rails 3-compatible.

### Deprecated: Rails 3 Beta 3

Haml's support for Rails 3.0.0.beta.3 has been deprecated.
Haml 3.0.13 will only support 3.0.0.beta.4.

## 3.0.11

[Tagged on GitHub](http://github.com/nex3/haml/commit/3.0.11).

There were no changes made to Haml between versions 3.0.10 and 3.0.11.

## Rails 3 Support

Make sure Sass *actually* regenerates stylesheets under Rails 3.
The fix in 3.0.10 didn't work because the Rack stack we were modifying
wasn't reloaded at the proper time.

## Bug Fixes

* Give a decent error message when `--recursive` is used
  in `sass-convert` without a directory.

## 3.0.10

[Tagged on GitHub](http://github.com/nex3/haml/commit/3.0.10).

### Appengine-JRuby Support

The way we determine the location of the Haml installation
no longer breaks the version of JRuby
used by [`appengine-jruby`](http://code.google.com/p/appengine-jruby/).

### Rails 3 Support

Sass will regenerate stylesheets under Rails 3
even when no controllers are being accessed.

### Other Improvements

* When using `sass-convert --from sass2 --to sass --recursive`,
  suggest the use of `--in-place` as well.

## 3.0.9

[Tagged on GitHub](http://github.com/nex3/haml/commit/3.0.9).

There were no changes made to Sass between versions 3.0.8 and 3.0.9.
A bug in Gemcutter caused the gem to be uploaded improperly.

## 3.0.8

[Tagged on GitHub](http://github.com/nex3/haml/commit/3.0.8).

* Fix a bug with Rails versions prior to Rails 3.

## 3.0.7

[Tagged on GitHub](http://github.com/nex3/haml/commit/3.0.7).

### Encoding Support

Sass 3.0.7 adds support for `@charset` for declaring the encoding of a stylesheet.
For details see {file:SASS_REFERENCE.md#encodings the reference}.

The `sass` and `sass-convert` executables also now take an `-E` option
for specifying the encoding of Sass/SCSS/CSS files.

### Bug Fixes

* When compiling a file named `.sass` but with SCSS syntax specified,
  use the latter (and vice versa).

* Fix a bug where interpolation would cause some selectors to render improperly.

* If a line in a Sass comment starts with `*foo`,
  render it as `*foo` rather than `* *foo`.

## 3.0.6

[Tagged on GitHub](http://github.com/nex3/haml/commit/3.0.6).

There were no changes made to Sass between versions 3.0.5 and 3.0.6.

## 3.0.5

[Tagged on GitHub](http://github.com/nex3/haml/commit/3.0.5).

### `#{}` Interpolation in Properties

Previously, using `#{}` in some places in properties
would cause a syntax error.
Now it can be used just about anywhere.

Note that when `#{}` is used near operators like `/`,
those operators are treated as plain CSS
rather than math operators.
For example:

    p {
      $font-size: 12px;
      $line-height: 30px;
      font: #{$font-size}/#{$line-height};
    }

is compiled to:

    p {
      font: 12px/30px;
    }

This is useful, since normally {file:SASS_REFERENCE.md#division-and-slash
a slash with variables is treated as division}.

### Recursive Mixins

Mixins that include themselves will now print
much more informative error messages.
For example:

    @mixin foo {@include bar}
    @mixin bar {@include foo}
    @include foo

will print:

    An @include loop has been found:
        foo includes bar
        bar includes foo

Although it was previously possible to use recursive mixins
without causing infinite looping, this is now disallowed,
since there's no good reason to do it.

### Rails 3 Support

Fix Sass configuration under Rails 3.
Thanks [Dan Cheail](http://github.com/codeape).

### `sass --no-cache`

Make the `--no-cache` flag properly forbid Sass from writing `.sass-cache` files.

## 3.0.4

[Tagged on GitHub](http://github.com/nex3/haml/commit/3.0.4).

* Raise an informative error when function arguments have a mispaced comma,
  as in `foo(bar, )`.

* Fix a performance problem when using long function names
  such as `-moz-linear-gradient`.

## 3.0.3

[Tagged on GitHub](http://github.com/nex3/haml/commit/3.0.3).

### Rails 3 Support

Make sure Sass is loaded properly when using Rails 3
along with non-Rails-3-compatible plugins like some versions of `will_paginate`.

Also, In order to make some Rails loading errors like the above easier to debug,
Sass will now raise an error if `Rails.root` is `nil` when Sass is loading.
Previously, this would just cause the paths to be mis-set.

### Merb Support

Merb, including 1.1.0 as well as earlier versions,
should *really* work with this release.

### Bug Fixes

* Raise an informative error when mixin arguments have a mispaced comma,
  as in `@include foo(bar, )`.

* Make sure SassScript subtraction happens even when nothing else dynamic is going on.

* Raise an error when colors are used with the wrong number of digits.

## 3.0.2

[Tagged on GitHub](http://github.com/nex3/haml/commit/3.0.2).

### Merb 1.1.0 Support

Fixed a bug inserting the Sass plugin into the Merb 1.1.0 Rack application.

### Bug Fixes

* Allow identifiers to begin with multiple underscores.

* Don't raise an error when using `haml --rails` with older Rails versions.

## 3.0.1

[Tagged on GitHub](http://github.com/nex3/haml/commit/3.0.1).

### Installation in Rails

`haml --rails` is no longer necessary for installing Sass in Rails.
Now all you need to do is add `gem "haml"` to the Gemfile for Rails 3,
or add `config.gem "haml"` to `config/environment.rb` for previous versions.

`haml --rails` will still work,
but it has been deprecated and will print an error message.
It will not work in the next version of Sass.

### Rails 3 Beta Integration

* Make sure manually importing the Sass Rack plugin still works with Rails,
  even though it's not necessary now.

* Allow Sass to be configured in Rails even when it's being lazy-loaded.

### `:template_location` Methods

The {file:SASS_REFERENCE.md#template_location-option `:template_location` option}
can be either a String, a Hash, or an Array.
This makes it difficult to modify or use with confidence.
Thus, three new methods have been added for handling it:

* {Sass::Plugin::Configuration#template_location_array Sass::Plugin#template_location_array} --
  Returns the template locations and CSS locations formatted as an array.

* {Sass::Plugin::Configuration#add_template_location Sass::Plugin#add_template_location} --
  Converts the template location option to an array and adds a new location.

* {Sass::Plugin::Configuration#remove_template_location Sass::Plugin#remove_template_location} --
  Converts the template location option to an array and removes an existing location.

## 3.0.0
{#3-0-0}

[Tagged on GitHub](http://github.com/nex3/haml/commit/3.0.0).

### Deprecations -- Must Read!
{#3-0-0-deprecations}

* Using `=` for SassScript properties and variables is deprecated,
  and will be removed in Sass 3.2.
  Use `:` instead.
  See also [this changelog entry](#3-0-0-sass-script-context)

* Because of the above, property values using `:`
  will be parsed more thoroughly than they were before.
  Although all valid CSS3 properties
  as well as most hacks and proprietary syntax should be supported,
  it's possible that some properties will break.
  If this happens, please report it to [the Sass mailing list](http://groups.google.com/group/haml).

* In addition, setting the default value of variables
  with `||=` is now deprecated
  and will be removed in Sass 3.2.
  Instead, add `!default` to the end of the value.
  See also [this changelog entry](#3-0-0-default-flag)

* The `!` prefix for variables is deprecated,
  and will be removed in Sass 3.2.
  Use `$` as a prefix instead.
  See also [this changelog entry](#3-0-0-dollar-prefix).

* The `css2sass` command-line tool has been deprecated,
  and will be removed in Sass 3.2.
  Use the new `sass-convert` tool instead.
  See also [this changelog entry](#3-0-0-sass-convert).

* Selector parent references using `&` can now only be used
  where element names are valid.
  This is because Sass 3 fully parses selectors
  to support the new [`@extend` directive](#3-0-0-extend),
  and it's possible that the `&` could be replaced by an element name.

### SCSS (Sassy CSS)

Sass 3 introduces a new syntax known as SCSS
which is fully compatible with the syntax of CSS3,
while still supporting the full power of Sass.
This means that every valid CSS3 stylesheet
is a valid SCSS file with the same meaning.
In addition, SCSS understands most CSS hacks
and vendor-specific syntax, such as [IE's old `filter` syntax](http://msdn.microsoft.com/en-us/library/ms533754%28VS.85%29.aspx).

SCSS files use the `.scss` extension.
They can import `.sass` files, and vice-versa.
Their syntax is fully described in the {file:SASS_REFERENCE.md Sass reference};
if you're already familiar with Sass, though,
you may prefer the {file:SCSS_FOR_SASS_USERS.md intro to SCSS for Sass users}.

Since SCSS is a much more approachable syntax for those new to Sass,
it will be used as the default syntax for the reference,
as well as for most other Sass documentation.
The indented syntax will continue to be fully supported, however.

Sass files can be converted to SCSS using the new `sass-convert` command-line tool.
For example:

    # Convert a Sass file to SCSS
    $ sass-convert style.sass style.scss

**Note that if you're converting a Sass file written for Sass 2**,
you should use the `--from sass2` flag.
For example:

    # Convert a Sass file to SCSS
    $ sass-convert --from sass2 style.sass style.scss

    # Convert all Sass files to SCSS
    $ sass-convert --recursive --in-place --from sass2 --to scss stylesheets/

### Syntax Changes {#3-0-0-syntax-changes}

#### SassScript Context
{#3-0-0-sass-script-context}

The `=` character is no longer required for properties that use SassScript
(that is, variables and operations).
All properties now use SassScript automatically;
this means that `:` should be used instead.
Variables should also be set with `:`.
For example, what used to be

    // Indented syntax
    .page
      color = 5px + 9px

should now be

    // Indented syntax
    .page
      color: 5px + 9px

This means that SassScript is now an extension of the CSS3 property syntax.
All valid CSS3 properties are valid SassScript,
and will compile without modification
(some invalid properties work as well, such as Microsoft's proprietary `filter` syntax).
This entails a few changes to SassScript to make it fully CSS3-compatible,
which are detailed below.

This also means that Sass will now be fully parsing all property values,
rather than passing them through unchanged to the CSS.
Although care has been taken to support all valid CSS3,
as well as hacks and proprietary syntax,
it's possible that a property that worked in Sass 2 won't work in Sass 3.
If this happens, please report it to [the Sass mailing list](http://groups.google.com/group/haml).

Note that if `=` is used,
SassScript will be interpreted as backwards-compatibly as posssible.
In particular, the changes listed below don't apply in an `=` context.

The `sass-convert` command-line tool can be used
to upgrade Sass files to the new syntax using the `--in-place` flag.
For example:

    # Upgrade style.sass:
    $ sass-convert --in-place style.sass

    # Upgrade all Sass files:
    $ sass-convert --recursive --in-place --from sass2 --to sass stylesheets/

##### Quoted Strings

Quoted strings (e.g. `"foo"`) in SassScript now render with quotes.
In addition, unquoted strings are no longer deprecated,
and render without quotes.
This means that almost all strings that had quotes in Sass 2
should not have quotes in Sass 3.

Although quoted strings render with quotes when used with `:`,
they do not render with quotes when used with `#{}`.
This allows quoted strings to be used for e.g. selectors
that are passed to mixins.

Strings can be forced to be quoted and unquoted using the new
\{Sass::Script::Functions#unquote unquote} and \{Sass::Script::Functions#quote quote}
functions.

##### Division and `/`

Two numbers separated by a `/` character
are allowed as property syntax in CSS,
e.g. for the `font` property.
SassScript also uses `/` for division, however,
which means it must decide what to do
when it encounters numbers separated by `/`.

For CSS compatibility, SassScript does not perform division by default.
However, division will be done in almost all cases where division is intended.
In particular, SassScript will perform division
in the following three situations:

1. If the value, or any part of it, is stored in a variable.
2. If the value is surrounded by parentheses.
3. If the value is used as part of another arithmetic expression.

For example:

    p
      font: 10px/8px
      $width: 1000px
      width: $width/2
      height: (500px/2)
      margin-left: 5px + 8px/2px

is compiled to:

    p {
      font: 10px/8px;
      width: 500px;
      height: 250px;
      margin-left: 9px; }

##### Variable Defaults

Since `=` is no longer used for variable assignment,
assigning defaults to variables with `||=` no longer makes sense.
Instead, the `!default` flag
should be added to the end of the variable value.
This syntax is meant to be similar to CSS's `!important` flag.
For example:

    $var: 12px !default;

#### Variable Prefix Character
{#3-0-0-dollar-prefix}

The Sass variable character has been changed from `!`
to the more aesthetically-appealing `$`.
For example, what used to be

    !width = 13px
    .icon
      width = !width

should now be

    $width: 13px
    .icon
      width: $width

The `sass-convert` command-line tool can be used
to upgrade Sass files to the new syntax using the `--in-place` flag.
For example:

    # Upgrade style.sass:
    $ sass-convert --in-place style.sass

    # Upgrade all Sass files:
    $ sass-convert --recursive --in-place --from sass2 --to sass stylesheets/

`!` may still be used, but it's deprecated and will print a warning.
It will be removed in the next version of Sass, 3.2.

#### Variable and Mixin Names

SassScript variable and mixin names may now contain hyphens.
In fact, they may be any valid CSS3 identifier.
For example:

    $prettiest-color: #542FA9
    =pretty-text
      color: $prettiest-color

In order to allow frameworks like [Compass](http://compass-style.org)
to use hyphens in variable names
while maintaining backwards-compatibility,
variables and mixins using hyphens may be referred to
with underscores, and vice versa.
For example:

    $prettiest-color: #542FA9
    .pretty
      // Using an underscore instead of a hyphen works
      color: $prettiest_color

#### Single-Quoted Strings

SassScript now supports single-quoted strings.
They behave identically to double-quoted strings,
except that single quotes need to be backslash-escaped
and double quotes do not.

#### Mixin Definition and Inclusion

Sass now supports the `@mixin` directive as a way of defining mixins (like `=`),
as well as the `@include` directive as a way of including them (like `+`).
The old syntax is *not* deprecated,
and the two are fully compatible.
For example:

    @mixin pretty-text
      color: $prettiest-color

    a
      @include pretty-text

is the same as:

    =pretty-text
      color: $prettiest-color

    a
      +pretty-text

#### Sass Properties

New-style properties (with the colon after the name) in indented syntax
now allow whitespace before the colon. For example:

    foo
      color : blue

#### Sass `@import`

The Sass `@import` statement now allows non-CSS files to be specified with quotes,
for similarity with the SCSS syntax. For example, `@import "foo.sass"`
will now import the `foo.sass` file, rather than compiling to `@import "foo.sass";`.

### `@extend`
{#3-0-0-extend}

There are often cases when designing a page
when one class should have all the styles of another class,
as well as its own specific styles.
The most common way of handling this is to use both the more general class
and the more specific class in the HTML.
For example, suppose we have a design for a normal error
and also for a serious error. We might write our markup like so:

    <div class="error seriousError">
      Oh no! You've been hacked!
    </div>

And our styles like so:

    .error {
      border: 1px #f00;
      background-color: #fdd;
    }
    .seriousError {
      border-width: 3px;
    }

Unfortunately, this means that we have to always remember
to use `.error` with `.seriousError`.
This is a maintenance burden, leads to tricky bugs,
and can bring non-semantic style concerns into the markup.

The `@extend` directive avoids these problems
by telling Sass that one selector should inherit the styles of another selector.
For example:

    .error {
      border: 1px #f00;
      background-color: #fdd;
    }
    .seriousError {
      @extend .error;
      border-width: 3px;
    }

This means that all styles defined for `.error`
are also applied to `.seriousError`,
in addition to the styles specific to `.seriousError`.
In effect, everything with class `.seriousError` also has class `.error`.

Other rules that use `.error` will work for `.seriousError` as well.
For example, if we have special styles for errors caused by hackers:

    .error.intrusion {
      background-image: url("/image/hacked.png");
    }

Then `<div class="seriousError intrusion">`
will have the `hacked.png` background image as well.

#### How it Works

`@extend` works by inserting the extending selector (e.g. `.seriousError`)
anywhere in the stylesheet that the extended selector (.e.g `.error`) appears.
Thus the example above:

    .error {
      border: 1px #f00;
      background-color: #fdd;
    }
    .error.intrusion {
      background-image: url("/image/hacked.png");
    }
    .seriousError {
      @extend .error;
      border-width: 3px;
    }

is compiled to:

    .error, .seriousError {
      border: 1px #f00;
      background-color: #fdd; }

    .error.intrusion, .seriousError.intrusion {
      background-image: url("/image/hacked.png"); }

    .seriousError {
      border-width: 3px; }

When merging selectors, `@extend` is smart enough
to avoid unnecessary duplication,
so something like `.seriousError.seriousError` gets translated to `.seriousError`.
In addition, it won't produce selectors that can't match anything, like `#main#footer`.

See also {file:SASS_REFERENCE.md#extend the `@extend` reference documentation}.

### Colors

SassScript color values are much more powerful than they were before.
Support was added for alpha channels,
and most of Chris Eppstein's [compass-colors](http://chriseppstein.github.com/compass-colors) plugin
was merged in, providing color-theoretic functions for modifying colors.

One of the most interesting of these functions is {Sass::Script::Functions#mix mix},
which mixes two colors together.
This provides a much better way of combining colors and creating themes
than standard color arithmetic.

#### Alpha Channels

Sass now supports colors with alpha channels,
constructed via the {Sass::Script::Functions#rgba rgba}
and {Sass::Script::Functions#hsla hsla} functions.
Alpha channels are unaffected by color arithmetic.
However, the {Sass::Script::Functions#opacify opacify}
and {Sass::Script::Functions#transparentize transparentize} functions
allow colors to be made more and less opaque, respectively.

Sass now also supports functions that return the values of the
{Sass::Script::Functions#red red},
{Sass::Script::Functions#blue blue},
{Sass::Script::Functions#green green},
and {Sass::Script::Functions#alpha alpha}
components of colors.

#### HSL Colors

Sass has many new functions for using the HSL values of colors.
For an overview of HSL colors, check out [the CSS3 Spec](http://www.w3.org/TR/css3-color/#hsl-color).
All these functions work just as well on RGB colors
as on colors constructed with the {Sass::Script::Functions#hsl hsl} function.

* The {Sass::Script::Functions#lighten lighten}
  and {Sass::Script::Functions#darken darken}
  functions adjust the lightness of a color.

* The {Sass::Script::Functions#saturate saturate}
  and {Sass::Script::Functions#desaturate desaturate}
  functions adjust the saturation of a color.

* The {Sass::Script::Functions#adjust_hue adjust-hue}
  function adjusts the hue of a color.

* The {Sass::Script::Functions#hue hue},
  {Sass::Script::Functions#saturation saturation},
  and {Sass::Script::Functions#lightness lightness}
  functions return the corresponding HSL values of the color.

* The {Sass::Script::Functions#grayscale grayscale}
  function converts a color to grayscale.

* The {Sass::Script::Functions#complement complement}
  function returns the complement of a color.

### Other New Functions

Several other new functions were added to make it easier to have
more flexible arguments to mixins and to enable deprecation
of obsolete APIs.

* {Sass::Script::Functions#type_of `type-of`} -- Returns the type of a value.
* {Sass::Script::Functions#unit `unit`} --
  Returns the units associated with a number.
* {Sass::Script::Functions#unitless `unitless`} --
  Returns whether a number has units or not.
* {Sass::Script::Functions#comparable `comparable`} --
  Returns whether two numbers can be added or compared.

### Watching for Updates
{#3-0-0-watch}

The `sass` command-line utility has a new flag: `--watch`.
`sass --watch` monitors files or directories for updated Sass files
and compiles those files to CSS automatically.
This will allow people not using Ruby or [Compass](http://compass-style.org)
to use Sass without having to manually recompile all the time.

Here's the syntax for watching a directory full of Sass files:

    sass --watch app/stylesheets:public/stylesheets

This will watch every Sass file in `app/stylesheets`.
Whenever one of them changes,
the corresponding CSS file in `public/stylesheets` will be regenerated.
Any files that import that file will be regenerated, too.

The syntax for watching individual files is the same:

    sass --watch style.sass:out.css

You can also omit the output filename if you just want it to compile to name.css.
For example:

    sass --watch style.sass

This will update `style.css` whenever `style.sass` changes.

You can list more than one file and/or directory,
and all of them will be watched:

    sass --watch foo/style:public/foo bar/style:public/bar
    sass --watch screen.sass print.sass awful-hacks.sass:ie.css
    sass --watch app/stylesheets:public/stylesheets public/stylesheets/test.sass

File and directory watching is accessible from Ruby,
using the {Sass::Plugin::Compiler#watch Sass::Plugin#watch} function.

#### Bulk Updating

Another new flag for the `sass` command-line utility is `--update`.
It checks a group of Sass files to see if their CSS needs to be updated,
and updates if so.

The syntax for `--update` is just like watch:

    sass --update app/stylesheets:public/stylesheets
    sass --update style.sass:out.css
    sass --watch screen.sass print.sass awful-hacks.sass:ie.css

In fact, `--update` work exactly the same as `--watch`,
except that it doesn't continue watching the files
after the first check.

### `sass-convert` (née `css2sass`) {#3-0-0-sass-convert}

The `sass-convert` tool, which used to be known as `css2sass`,
has been greatly improved in various ways.
It now uses a full-fledged CSS3 parser,
so it should be able to handle any valid CSS3,
as well as most hacks and proprietary syntax.

`sass-convert` can now convert between Sass and SCSS.
This is normally inferred from the filename,
but it can also be specified using the `--from` and `--to` flags.
For example:

    $ generate-sass | sass-convert --from sass --to scss | consume-scss

It's also now possible to convert a file in-place --
that is, overwrite the old file with the new file.
This is useful for converting files in the [Sass 2 syntax](#3-0-0-deprecations)
to the new Sass 3 syntax,
e.g. by doing `sass-convert --in-place --from sass2 style.sass`.

#### `--recursive`

The `--recursive` option allows `sass-convert` to convert an entire directory of files.
`--recursive` requires both the `--from` and `--to` flags to be specified.
For example:

    # Convert all .sass files in stylesheets/ to SCSS.
    # "sass2" means that these files are assumed to use the Sass 2 syntax.
    $ sass-convert --recursive --from sass2 --to scss stylesheets/

#### `--dasherize`

The `--dasherize` options converts all underscores to hyphens,
which are now allowed as part of identifiers in Sass.
Note that since underscores may still be used in place of hyphens
when referring to mixins and variables,
this won't cause any backwards-incompatibilities.

#### Convert Less to SCSS

`sass-convert` can also convert [Less](http://lesscss.org) files
to SCSS (or the indented syntax, although I anticipate less interest in that).
For example:

    # Convert all .less files in the current directory into .scss files
    sass-convert --from less --to scss --recursive .

This is done using the Less parser, so it requires that the `less` RubyGem be installed.

##### Incompatibilities

Because of the reasonably substantial differences between Sass and Less,
there are some things that can't be directly translated,
and one feature that can't be translated at all.
In the tests I've run on open-source Less stylesheets,
none of these have presented issues, but it's good to be aware of them.

First, Less doesn't distinguish fully between mixins and selector inheritance.
In Less, all classes and some other selectors may be used as mixins,
alongside more Sass-like mixins.
If a class is being used as a mixin,
it may also be used directly in the HTML,
so it's not safe to translate it into a Sass mixin.
What `sass-convert` does instead is leave the class in the stylesheet as a class,
and use {file:SASS_REFERENCE.md#extend `@extend`}
rather than {file:SASS_REFERENCE.md#including_a_mixin `@include`}
to take on the styles of that class.
Although `@extend` and mixins work quite differently,
using `@extend` here doesn't actually seem to make a difference in practice.

Another issue with Less mixins is that Less allows nested selectors
(such as `.body .button` or `.colors > .teal`) to be used
as a means of "namespacing" mixins.
Sass's `@extend` doesn't work that way,
so it does away with the namespacing and just extends the base class
(so `.colors > .teal` becomes simply `@extend .teal`).
In practice, this feature doesn't seem to be widely-used,
but `sass-convert` will print a warning and leave a comment
when it encounters it just in case.

Finally, Less has the ability to directly access variables and property values
defined in other selectors, which Sass does not support.
Whenever such an accessor is used,
`sass-convert` will print a warning
and comment it out in the SCSS output.
Like namespaced mixins, though,
this does not seem to be a widely-used feature.

### `@warn` Directive

A new directive `@warn` has been added that allows Sass libraries to emit warnings.
This can be used to issue deprecation warnings, discourage sloppy use of mixins, etc.
`@warn` takes a single argument: a SassScript expression that will be
displayed on the console along with a stylesheet trace for locating the warning.
For example:

    @mixin blue-text {
      @warn "The blue-text mixin is deprecated. Use new-blue-text instead.";
      color: #00f;
    }

Warnings may be silenced with the new `--quiet` command line option,
or the corresponding {file:SASS_REFERENCE.md#quiet-option `:quiey` Sass option}.
This option will also affect warnings printed by Sass itself.
Warnings are off by default in the Rails, Rack, and Merb production environments.

### Sass::Plugin API

{Sass::Plugin} now has a large collection of callbacks that allow users
to run code when various actions are performed.
For example:

    Sass::Plugin.on_updating_stylesheet do |template, css|
      puts "#{template} has been compiled to #{css}!"
    end

For a full list of callbacks and usage notes, see the {Sass::Plugin} documentation.

{Sass::Plugin} also has a new method,
{Sass::Plugin#force_update_stylesheets force_update_stylesheets}.
This works just like {Sass::Plugin#update_stylesheets},
except that it doesn't check modification times and doesn't use the cache;
all stylesheets are always compiled anew.

### Output Formatting

Properties with a value and *also* nested properties
are now rendered with the nested properties indented.
For example:

    margin: auto
      top: 10px
      bottom: 20px

is now compiled to:

    margin: auto;
      margin-top: 10px;
      margin-bottom: 20px;

#### `:compressed` Style

When the `:compressed` style is used,
colors will be output as the minimal possible representation.
This means whichever is smallest of the HTML4 color name
and the hex representation (shortened to the three-letter version if possible).

### Stylesheet Updating Speed

Several caching layers were added to Sass's stylesheet updater.
This means that it should run significantly faster.
This benefit will be seen by people using Sass in development mode
with Rails, Rack, and Merb,
as well as people using `sass --watch` from the command line,
and to a lesser (but still significant) extent `sass --update`.
Thanks to [thedarkone](http://github.com/thedarkone).

### Error Backtraces

Numerous bugs were fixed with the backtraces given for Sass errors,
especially when importing files and using mixins.
All imports and mixins will now show up in the Ruby backtrace,
with the proper filename and line number.

In addition, when the `sass` executable encounters an error,
it now prints the filename where the error occurs,
as well as a backtrace of Sass imports and mixins.

### Ruby 1.9 Support

* Sass and `css2sass` now produce more descriptive errors
  when given a template with invalid byte sequences for that template's encoding,
  including the line number and the offending character.

* Sass and `css2sass` now accept Unicode documents with a
  [byte-order-mark](http://en.wikipedia.org/wiki/Byte_order_mark).

### Firebug Support

A new {file:SASS_REFERENCE.md#debug_info-option `:debug_info` option}
has been added that emits line-number and filename information
to the CSS file in a browser-readable format.
This can be used with the new [FireSass Firebug extension](https://addons.mozilla.org/en-US/firefox/addon/103988)
to report the Sass filename and line number for generated CSS files.

This is also available via the `--debug-info` command-line flag.

### Minor Improvements

* If a CSS or Sass function is used that has the name of a color,
  it will now be parsed as a function rather than as a color.
  For example, `fuchsia(12)` now renders as `fuchsia(12)`
  rather than `fuchsia 12`,
  and `tealbang(12)` now renders as `tealbang(12)`
  rather than `teal bang(12)`.

* The Sass Rails and Merb plugins now use Rack middleware by default.

* Haml is now compatible with the [Rip](http://hellorip.com/) package management system.
  Thanks to [Josh Peek](http://joshpeek.com/).

* Indented-syntax `/*` comments may now include `*` on lines beyond the first.

* A {file:SASS_REFERENCE.md#read_cache-option `:read_cache`} option has been added
  to allow the Sass cache to be read from but not written to.

* Stylesheets are no longer checked during each request
  when running tests in Rails.
  This should speed up some tests significantly.

## 2.2.24

[Tagged on GitHub](http://github.com/nex3/haml/commit/2.2.24).

* Parent references -- the `&` character --
  may only be placed at the beginning of simple selector sequences in Sass 3.
  Placing them elsewhere is deprecated in 2.2.24 and will print a warning.
  For example, `foo &.bar` is allowed, but `foo .bar&` is not.

## 2.2.23

[Tagged on GitHub](http://github.com/nex3/haml/commit/2.2.23).

* Don't crash when `rake gems` is run in Rails with Sass installed.
  Thanks to [Florian Frank](http://github.com/flori).

* When raising a file-not-found error,
  add a list of load paths that were checked.

* If an import isn't found for a cached Sass file and the
  {file:SASS_REFERENCE.md#full_exception `:full_exception option`} is enabled,
  print the full exception rather than raising it.

* Fix a bug with a weird interaction with Haml, DataMapper, and Rails 3
  that caused some tag helpers to go into infinite recursion.

## 2.2.22

[Tagged on GitHub](http://github.com/nex3/haml/commit/2.2.22).

* Add a railtie so Haml and Sass will be automatically loaded in Rails 3.
  Thanks to [Daniel Neighman](http://pancakestacks.wordpress.com/).

* Make loading the gemspec not crash on read-only filesystems like Heroku's.

## 2.2.21

[Tagged on GitHub](http://github.com/nex3/haml/commit/2.2.21).

* Fix a few bugs in the git-revision-reporting in {Sass::Version#version}.
  In particular, it will still work if `git gc` has been called recently,
  or if various files are missing.

* Always use `__FILE__` when reading files within the Haml repo in the `Rakefile`.
  According to [this bug report](http://github.com/carlhuda/bundler/issues/issue/44),
  this should make Sass work better with Bundler.

## 2.2.20

[Tagged on GitHub](http://github.com/nex3/haml/commit/2.2.20).

* If the cache file for a given Sass file is corrupt
  because it doesn't have enough content,
  produce a warning and read the Sass file
  rather than letting the exception bubble up.
  This is consistent with other sorts of sassc corruption handling.

* Calls to `defined?` shouldn't interfere with Rails' autoloading
  in very old versions (1.2.x).

## 2.2.19

[Tagged on GitHub](http://github.com/nex3/haml/commit/2.2.18).

There were no changes made to Sass between versions 2.2.18 and 2.2.19.

## 2.2.18

[Tagged on GitHub](http://github.com/nex3/haml/commit/2.2.18).

* Use `Rails.env` rather than `RAILS_ENV` when running under Rails 3.0.
  Thanks to [Duncan Grazier](http://duncangrazier.com/).

* Support `:line_numbers` as an alias for {file:SASS_REFERENCE.md#line_numbers-option `:line_comments`},
  since that's what the docs have said forever.
  Similarly, support `--line-numbers` as a command-line option.

* Add a `--unix-newlines` flag to all executables
  for outputting Unix-style newlines on Windows.

* Add a {file:SASS_REFERENCE.md#unix_newlines-option `:unix_newlines` option}
  for {Sass::Plugin} for outputting Unix-style newlines on Windows.

* Fix the `--cache-location` flag, which was previously throwing errors.
  Thanks to [tav](http://tav.espians.com/).

* Allow comments at the beginning of the document to have arbitrary indentation,
  just like comments elsewhere.
  Similarly, comment parsing is a little nicer than before.

## 2.2.17

[Tagged on GitHub](http://github.com/nex3/haml/commit/2.2.16).

* When the {file:SASS_REFERENCE.md#full_exception-option `:full_exception` option}
  is false, raise the error in Ruby code rather than swallowing it
  and printing something uninformative.

* Fixed error-reporting when something goes wrong when loading Sass
  using the `sass` executable.
  This used to raise a NameError because `Sass::SyntaxError` wasn't defined.
  Now it'll raise the correct exception instead.

* Report the filename in warnings about selectors without properties.

* `nil` values for Sass options are now ignored,
  rather than raising errors.

* Fix a bug that appears when Plugin template locations
  have multiple trailing slashes.
  Thanks to [Jared Grippe](http://jaredgrippe.com/).

### Must Read!

* When `@import` is given a filename without an extension,
  the behavior of rendering a CSS `@import` if no Sass file is found
  is deprecated.
  In future versions, `@import foo` will either import the template
  or raise an error.

## 2.2.16

[Tagged on GitHub](http://github.com/nex3/haml/commit/2.2.16).

* Fixed a bug where modules containing user-defined Sass functions
  weren't made available when simply included in {Sass::Script::Functions}
  ({Sass::Script::Functions Functions} needed to be re-included in
  {Sass::Script::Functions::EvaluationContext Functions::EvaluationContext}).
  Now the module simply needs to be included in {Sass::Script::Functions}.

## 2.2.15

[Tagged on GitHub](http://github.com/nex3/haml/commit/2.2.15).

* Added {Sass::Script::Color#with} for a way of setting color channels
  that's easier than manually constructing a new color
  and is forwards-compatible with alpha-channel colors
  (to be introduced in Sass 2.4).

* Added a missing require in Sass that caused crashes
  when it was being run standalone.

## 2.2.14

[Tagged on GitHub](http://github.com/nex3/haml/commit/2.2.14).

* All Sass functions now raise explicit errors if their inputs
  are of the incorrect type.

* Allow the SassScript `rgb()` function to take percentages
  in addition to numerical values.

* Fixed a bug where SassScript strings with `#` followed by `#{}` interpolation
  didn't evaluate the interpolation.

### SassScript Ruby API

These changes only affect people defining their own Sass functions
using {Sass::Script::Functions}.

* Sass::Script::Color#value attribute is deprecated.
  Use {Sass::Script::Color#rgb} instead.
  The returned array is now frozen as well.

* Add an `assert_type` function that's available to {Sass::Script::Functions}.
  This is useful for typechecking the inputs to functions.

### Rack Support

Sass 2.2.14 includes Rack middleware for running Sass,
meaning that all Rack-enabled frameworks can now use Sass.
To activate this, just add

    require 'sass/plugin/rack'
    use Sass::Plugin::Rack

to your `config.ru`.
See the {Sass::Plugin::Rack} documentation for more details.

## 2.2.13

[Tagged on GitHub](http://github.com/nex3/haml/commit/2.2.13).

There were no changes made to Sass between versions 2.2.12 and 2.2.13.

## 2.2.12

[Tagged on GitHub](http://github.com/nex3/haml/commit/2.2.12).

* Fix a stupid bug introduced in 2.2.11 that broke the Sass Rails plugin.

## 2.2.11

[Tagged on GitHub](http://github.com/nex3/haml/commit/2.2.11).

* Added a note to errors on properties that could be pseudo-classes (e.g. `:focus`)
  indicating that they should be backslash-escaped.

* Automatically interpret properties that could be pseudo-classes as such
  if {file:SASS_REFERENCE.md.html#property_syntax-option `:property_syntax`}
  is set to `:new`.

* Fixed `css2sass`'s generation of pseudo-classes so that they're backslash-escaped.

* Don't crash if the Haml plugin skeleton is installed and `rake gems:install` is run.

* Don't use `RAILS_ROOT` directly.
  This no longer exists in Rails 3.0.
  Instead abstract this out as `Haml::Util.rails_root`.
  This changes makes Haml fully compatible with edge Rails as of this writing.

* Make use of a Rails callback rather than a monkeypatch to check for stylesheet updates
  in Rails 3.0+.

## 2.2.10

[Tagged on GitHub](http://github.com/nex3/haml/commit/2.2.10).

* Add support for attribute selectors with spaces around the `=`.
  For example:

      a[href = http://google.com]
        color: blue

## 2.2.9

[Tagged on GitHub](http://github.com/nex3/haml/commit/2.2.9).

There were no changes made to Sass between versions 2.2.8 and 2.2.9.

## 2.2.8

[Tagged on GitHub](http://github.com/nex3/haml/commit/2.2.8).

There were no changes made to Sass between versions 2.2.7 and 2.2.8.

## 2.2.7

[Tagged on GitHub](http://github.com/nex3/haml/commit/2.2.7).

There were no changes made to Sass between versions 2.2.6 and 2.2.7.

## 2.2.6

[Tagged on GitHub](http://github.com/nex3/haml/commit/2.2.6).

* Don't crash when the `__FILE__` constant of a Ruby file is a relative path,
  as apparently happens sometimes in TextMate
  (thanks to [Karl Varga](http://github.com/kjvarga)).

* Add "Sass" to the `--version` string for the executables.

## 2.2.5

[Tagged on GitHub](http://github.com/nex3/haml/commit/2.2.5).

There were no changes made to Sass between versions 2.2.4 and 2.2.5.

## 2.2.4

[Tagged on GitHub](http://github.com/nex3/haml/commit/2.2.4).

* Don't add `require 'rubygems'` to the top of init.rb when installed
  via `sass --rails`. This isn't necessary, and actually gets
  clobbered as soon as haml/template is loaded.

* Document the previously-undocumented {file:SASS_REFERENCE.md#line-option `:line` option},
  which allows the number of the first line of a Sass file to be set for error reporting.

## 2.2.3

[Tagged on GitHub](http://github.com/nex3/haml/commit/2.2.3).

Sass 2.2.3 prints line numbers for warnings about selectors
with no properties.

## 2.2.2

[Tagged on GitHub](http://github.com/nex3/haml/commit/2.2.2).

Sass 2.2.2 is a minor bug-fix release.
Notable changes include better parsing of mixin definitions and inclusions
and better support for Ruby 1.9.

## 2.2.1

[Tagged on GitHub](http://github.com/nex3/haml/commit/2.2.1).

Sass 2.2.1 is a minor bug-fix release.

### Must Read!

* It used to be acceptable to use `-` immediately following variable names,
  without any whitespace in between (for example, `!foo-!bar`).
  This is now deprecated, so that in the future variables with hyphens
  can be supported. Surround `-` with spaces.

## 2.2.0

[Tagged on GitHub](http://github.com/nex3/haml/commit/2.2.0).

The 2.2 release marks a significant step in the evolution of the Sass
language. The focus has been to increase the power of Sass to keep
your stylesheets maintainable by allowing new forms of abstraction to
be created within your stylesheets and the stylesheets provided by
others that you can download and import into your own. The fundamental
units of abstraction in Sass are variables and mixins. Please read
below for a list of changes:

### Must Read!

* Sass Comments (//) used to only comment out a single line. This was deprecated
  in 2.0.10 and starting in 2.2, Sass comments will comment out any lines indented
  under them. Upgrade to 2.0.10 in order to see deprecation warnings where this change
  affects you.

* Implicit Strings within SassScript are now deprecated and will be removed in 2.4.
  For example: `border= !width solid #00F` should now be written as `border: #{!width} solid #00F`
  or as `border= !width "solid" #00F`. After upgrading to 2.2, you will see deprecation warnings
  if you have sass files that use implicit strings.


### Sass Syntax Changes

#### Flexible Indentation

The indentation of Sass documents is now flexible. The first indent
that is detected will determine the indentation style for that
document. Tabs and spaces may never be mixed, but within a document,
you may choose to use tabs or a flexible number of spaces.

#### Multiline Sass Comments

Sass Comments (//) will now comment out whatever is indented beneath
them. Previously they were single line when used at the top level of a
document. Upgrading to the latest stable version will give you
deprecation warnings if you have silent comments with indentation
underneath them.

#### Mixin Arguments

Sass Mixins now accept any number of arguments. To define a mixin with
arguments, specify the arguments as a comma-delimited list of
variables like so:

    =my-mixin(!arg1, !arg2, !arg3)

As before, the definition of the mixin is indented below the mixin
declaration. The variables declared in the argument list may be used
and will be bound to the values passed to the mixin when it is
invoked.  Trailing arguments may have default values as part of the
declaration:

    =my-mixin(!arg1, !arg2 = 1px, !arg3 = blue)

In the example above, the mixin may be invoked by passing 1, 2 or 3
arguments to it. A similar syntax is used to invoke a mixin that
accepts arguments:

    div.foo
      +my-mixin(1em, 3px)

When a mixin has no required arguments, the parenthesis are optional.

The default values for mixin arguments are evaluated in the global
context at the time when the mixin is invoked, they may also reference
the previous arguments in the declaration. For example:

    !default_width = 30px
    =my-fancy-mixin(!width = !default_width, !height = !width)
      width= !width
      height= !height

    .default-box
      +my-fancy-mixin

    .square-box
      +my-fancy-mixin(50px)

    .rectangle-box
      +my-fancy-mixin(25px, 75px)

    !default_width = 10px
    .small-default-box
      +my-fancy-mixin
    

compiles to:

    .default-box {
      width: 30px;
      height: 30px; }

    .square-box {
      width: 50px;
      height: 50px; }

    .rectangle-box {
      width: 25px;
      height: 75px; }

    .small-default-box {
      width: 10px;
      height: 10px; }
    

### Sass, Interactive

The sass command line option -i now allows you to quickly and
interactively experiment with SassScript expressions. The value of the
expression you enter will be printed out after each line. Example:

    $ sass -i
    >> 5px
    5px
    >> 5px + 10px
    15px
    >> !five_pixels = 5px
    5px
    >> !five_pixels + 10px
    15px

### SassScript

The features of SassScript have been greatly enhanced with new control
directives, new fundamental data types, and variable scoping.

#### New Data Types

SassScript now has four fundamental data types:

1. Number
2. String
3. Boolean (New in 2.2)
4. Colors

#### More Flexible Numbers

Like JavaScript, SassScript numbers can now change between floating
point and integers. No explicit casting or decimal syntax is
required. When a number is emitted into a CSS file it will be rounded
to the nearest thousandth, however the internal representation
maintains much higher precision.

#### Improved Handling of Units

While Sass has long supported numbers with units, it now has a much
deeper understanding of them. The following are examples of legal
numbers in SassScript:

    0, 1000, 6%, -2px, 5pc, 20em, or 2foo.

Numbers of the same unit may always be added and subtracted. Numbers
that have units that Sass understands and finds comparable, can be
combined, taking the unit of the first number. Numbers that have
non-comparable units may not be added nor subtracted -- any attempt to
do so will cause an error. However, a unitless number takes on the
unit of the other number during a mathematical operation. For example:

    >> 3mm + 4cm
    43mm
    >> 4cm + 3mm
    4.3cm
    >> 3cm + 2in
    8.08cm
    >> 5foo + 6foo
    11foo
    >> 4% + 5px
    SyntaxError: Incompatible units: 'px' and '%'.
    >> 5 + 10px
    15px

Sass allows compound units to be stored in any intermediate form, but
will raise an error if you try to emit a compound unit into your css
file.

    >> !em_ratio = 1em / 16px
    0.063em/px
    >> !em_ratio * 32px
    2em
    >> !em_ratio * 40px
    2.5em

#### Colors

A color value can be declared using a color name, hexadecimal,
shorthand hexadecimal, the rgb function, or the hsl function. When
outputting a color into css, the color name is used, if any, otherwise
it is emitted as hexadecimal value. Examples:

    > #fff
    white
    >> white
    white
    >> #FFFFFF
    white
    >> hsl(180, 100, 100)
    white
    >> rgb(255, 255, 255)
    white
    >> #AAA
    #aaaaaa

Math on color objects is performed piecewise on the rgb
components. However, these operations rarely have meaning in the
design domain (mostly they make sense for gray-scale colors).

    >> #aaa + #123
    #bbccdd
    >> #333 * 2
    #666666

#### Booleans

Boolean objects can be created by comparison operators or via the
`true` and `false` keywords.  Booleans can be combined using the
`and`, `or`, and `not` keywords.

    >> true
    true
    >> true and false
    false
    >> 5 < 10
    true
    >> not (5 < 10)
    false
    >> not (5 < 10) or not (10 < 5)
    true
    >> 30mm == 3cm
    true
    >> 1px == 1em
    false

#### Strings

Unicode escapes are now allowed within SassScript strings.

### Control Directives

New directives provide branching and looping within a sass stylesheet
based on SassScript expressions. See the [Sass
Reference](SASS_REFERENCE.md.html#control_directives) for complete
details.

#### @for

The `@for` directive loops over a set of numbers in sequence, defining
the current number into the variable specified for each loop. The
`through` keyword means that the last iteration will include the
number, the `to` keyword means that it will stop just before that
number.

    @for !x from 1px through 5px
      .border-#{!x}
        border-width= !x

compiles to:

    .border-1px {
      border-width: 1px; }

    .border-2px {
      border-width: 2px; }

    .border-3px {
      border-width: 3px; }

    .border-4px {
      border-width: 4px; }

    .border-5px {
      border-width: 5px; }

#### @if / @else if / @else

The branching directives `@if`, `@else if`, and `@else` let you select
between several branches of sass to be emitted, based on the result of
a SassScript expression. Example:

    !type = "monster"
    p
      @if !type == "ocean"
        color: blue
      @else if !type == "matador"
        color: red
      @else if !type == "monster"
        color: green
      @else
        color: black

is compiled to:

    p {
      color: green; }

#### @while

The `@while` directive lets you iterate until a condition is
met. Example:

    !i = 6
    @while !i > 0
      .item-#{!i}
        width = 2em * !i
      !i = !i - 2

is compiled to:

    .item-6 {
      width: 12em; }

    .item-4 {
      width: 8em; }

    .item-2 {
      width: 4em; }

### Variable Scoping

The term "constant" has been renamed to "variable." Variables can be
declared at any scope (a.k.a. nesting level) and they will only be
visible to the code until the next outdent. However, if a variable is
already defined in a higher level scope, setting it will overwrite the
value stored previously.

In this code, the `!local_var` variable is scoped and hidden from
other higher level scopes or sibling scopes:

    .foo
      .bar
        !local_var = 1px
        width= !local_var
      .baz
        // this will raise an undefined variable error.
        width= !local_var
      // as will this
      width= !local_var

In this example, since the `!global_var` variable is first declared at
a higher scope, it is shared among all lower scopes:

    !global_var = 1px
    .foo
      .bar
        !global_var = 2px
        width= !global_var
      .baz
        width= !global_var
      width= !global_var

compiles to:

    .foo {
      width: 2px; }
      .foo .bar {
        width: 2px; }
      .foo .baz {
        width: 2px; }


### Interpolation

Interpolation has been added. This allows SassScript to be used to
create dynamic properties and selectors.  It also cleans up some uses
of dynamic values when dealing with compound properties. Using
interpolation, the result of a SassScript expression can be placed
anywhere:

    !x = 1
    !d = 3
    !property = "border"
    div.#{!property}
      #{!property}: #{!x + !d}px solid
      #{!property}-color: blue

is compiled to:

    div.border {
      border: 4px solid;
      border-color: blue; }

### Sass Functions

SassScript defines some useful functions that are called using the
normal CSS function syntax:

    p
      color = hsl(0, 100%, 50%)

is compiled to:

    #main {
      color: #ff0000; }

The following functions are provided: `hsl`, `percentage`, `round`,
`ceil`, `floor`, and `abs`.  You can define additional functions in
ruby.

See {Sass::Script::Functions} for more information.


### New Options

#### `:line_comments`

To aid in debugging, You may set the `:line_comments` option to
`true`. This will cause the sass engine to insert a comment before
each selector saying where that selector was defined in your sass
code.

#### `:template_location`

The {Sass::Plugin} `:template_location` option now accepts a hash of
sass paths to corresponding css paths. Please be aware that it is
possible to import sass files between these separate locations -- they
are not isolated from each other.

### Miscellaneous Features

#### `@debug` Directive

The `@debug` directive accepts a SassScript expression and emits the
value of that expression to the terminal (stderr).

Example:

    @debug 1px + 2px

During compilation the following will be printed:

    Line 1 DEBUG: 3px

#### Ruby 1.9 Support

Sass now fully supports Ruby 1.9.1. 

#### Sass Cache

By default, Sass caches compiled templates and
[partials](SASS_REFERENCE.md.html#partials).  This dramatically speeds
up re-compilation of large collections of Sass files, and works best
if the Sass templates are split up into separate files that are all
[`@import`](SASS_REFERENCE.md.html#import)ed into one large file.

Without a framework, Sass puts the cached templates in the
`.sass-cache` directory.  In Rails and Merb, they go in
`tmp/sass-cache`.  The directory can be customized with the
[`:cache_location`](#cache_location-option) option.  If you don't want
Sass to use caching at all, set the [`:cache`](#cache-option) option
to `false`.<|MERGE_RESOLUTION|>--- conflicted
+++ resolved
@@ -9,6 +9,9 @@
   1.9.
 * Fix some bugs in `sass --watch` introduces in 3.1.16. Thanks to [Maher
   Sallam](https://github.com/Maher4Ever).
+* Support bare interpolation in the value portion of attribute
+  selectors (e.g. `[name=#{$value}]`).
+* Support keyword arguments for the `invert()` function.
 
 ## 3.1.16
 
@@ -17,18 +20,12 @@
 * Support the `@-moz-document` directive's non-standard `url-prefix` and
   `domain` function syntax.
 * Support the [`@supports` directive](http://www.w3.org/TR/css3-conditional/#at-supports).
-<<<<<<< HEAD
-* Support bare interpolation in the value portion of attribute
-  selectors (e.g. `[name=#{$value}]`).
-* Support keyword arguments for the `invert()` function.
-=======
 * Fix a performance issue when using `/*! */` comments with the Rails asset
   pipeline.
 * Support `-moz-element`.
 * Properly handle empty lists in `sass-convert`.
 * Move from [FSSM](https://github.com/ttilley/fssm) to
   [Listen](https://github.com/guard/listen) for file-system monitoring.
->>>>>>> 0a2eafd8
 
 ## 3.1.15
 
