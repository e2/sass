--- conflicted
+++ resolved
@@ -3,7 +3,6 @@
 * Table of contents
 {:toc}
 
-<<<<<<< HEAD
 ## 3.2.0 (Unreleased)
 
 * Add an {Sass::Script::Functions#invert `invert` function} that takes the inverse of colors.
@@ -18,7 +17,7 @@
 * Get rid of the `--rails` flag for the `sass` executable.
   This flag hasn't been necessary since Rails 2.0.
   Existing Rails 2.0 installations will continue to work.
-=======
+
 ## 3.0.24
 
 [Tagged on GitHub](http://github.com/nex3/haml/commit/3.0.24).
@@ -32,7 +31,6 @@
   but it doesn't support the encoding APIs, so we treat it as 1.8 instead.
 
 * The `--quiet` option now silences informational output from `--update` and `--watch`.
->>>>>>> 5f8ae806
 
 ## 3.0.23
 
