--- conflicted
+++ resolved
@@ -3,7 +3,6 @@
 * Table of contents
 {:toc}
 
-<<<<<<< HEAD
 ## 3.2.0 (Unreleased)
 
 ### `@content`
@@ -142,10 +141,7 @@
 * `#{}` interpolation is now disallowed in all `@import` statements
   except for those using `url()`.
 
-## 3.1.19 (Unreleased)
-=======
 ## 3.1.19
->>>>>>> 609fb94e
 
 * Fix an `uninitialized constant Sass::Exec::Sass::Util` error when using the
   command-line tool.
