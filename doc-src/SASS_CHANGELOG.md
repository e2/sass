--- conflicted
+++ resolved
@@ -2,6 +2,13 @@
 
 * Table of contents
 {:toc}
+
+## 3.1.9 (Unreleased)
+
+* Add new updated_stylesheet callback, which is run after the stylesheet has
+  been successfully compiled. The old callback updating_stylesheet,
+  which is run before compiling, is deprecated and will be removed in a
+  future release.
 
 ## 3.1.8
 
@@ -34,17 +41,10 @@
 
 * Properly validate the nesting of elements in imported stylesheets.
 
-<<<<<<< HEAD
-* Add new updated_stylesheet callback, which is run after the stylesheet has
-  been successfully compiled. The old callback updating_stylesheet,
-  which is run before compiling, is deprecated and will be removed in a
-  future release.
-=======
 * Properly compile files in parent directories with `--watch` and `--update`.
 
 * Properly null out options in mixin definitions before caching them. This fixes
   a caching bug that has been plaguing some Rails 3.1 users.
->>>>>>> 58ad24d5
 
 ## 3.1.7
 
