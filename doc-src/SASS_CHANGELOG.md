# Sass Changelog

* Table of contents
{:toc}

<<<<<<< HEAD
## 3.2.0 (Unreleased)

### `@content`

A mixin include can now accept a block of content ({file:SASS_REFERENCE.md#mixin-content Reference Documentation}).
The style block will be passed to the mixin and can be placed at the point @content is used. E.g.:

    @mixin iphone {
      @media only screen and (max-width: 480px) {
        @content;
      }
    }

    @include iphone {
      body { color: red }
    }

Or in `.sass` syntax:

    =iphone
      @media only screen and (max-width: 480px)
        @content

    +iphone
      body
        color: red

Produces:

    @media only screen and (max-width: 480px) {
      body { color: red }
    }

Note that the contents passed to the mixin are evaluated in the scope they are used,
not the scope of the mixin. {file:SASS_REFERENCE.md#variable_scope_and_content_blocks More on variable scoping.}

### Placeholder Selectors: `%foo`

Sass supports a new, special type of selector called a "placeholder selector".
These look like class and id selectors, except the `#` or `.` is replaced by `%`.
They're meant to be used with the {file:SASS_REFERENCE.md#extend `@extend` directive},
when you want to write styles to be extended
but you don't want the base styles to appear in the CSS.

On its own, a placeholder selector just causes a ruleset not to be rendered.
For example:

    // This ruleset won't be rendered on its own.
    #context a%extreme {
      color: blue;
      font-weight: bold;
      font-size: 2em;
    }

However, placeholder selectors can be extended, just like classes and ids.
The extended selectors will be generated, but the base placeholder selector will not.
For example:

    .notice { @extend %extreme; }

Is compiled to:

    #context a.notice {
      color: blue;
      font-weight: bold;
      font-size: 2em;
    }

### Directive Interpolation

`#{}` interpolation is now allowed in all plain CSS directives
(such as `@font-face`, `@keyframes`, and of course `@media`).

In addition, `@media` gets some special treatment.
In addition to allowing `#{}` interpolation,
expressions may be used directly in media feature queries.
This means that you can write e.g.:

    $media: screen;
    $feature: -webkit-min-device-pixel-ratio;
    $value: 1.5;

    @media #{$media} and ($feature: $value) {
      ...
    }

This is intended to allow authors to easily write mixins
that make use of `@media` and other directives dynamically.

### Smaller Improvements

* Previously, only the `:-moz-any` selector was supported; this has been
  expanded to support any vendor prefix, as well as the plain `:any` selector.

* All proposed [CSS4 selectors](http://dev.w3.org/csswg/selectors4/) are now
  supported, including reference selectors (e.g. `.foo /attr/ .bar`) and subject
  selectors (e.g. `.foo!`).

* Sass now supports a global list of load paths, accessible via
  {Sass.load_paths}. This allows plugins and libraries to easily register their
  Sass files such that they're accessible to all {Sass::Engine} instances.

* `Sass.load_paths` is initialized to the value of the `SASS_PATH`environment
  variable. This variable should contain a colon-separated list of load paths
  (semicolon-separated on Windows).

* In certain cases, redundant selectors used to be created as a result of a
  single rule having multiple `@extend`s. That redundancy has been eliminated.

* Redundant selectors were also sometimes created by nested selectors
  using `@extend`. That redundancy has been eliminated as well.

* There is now much more comprehensive support for using `@extend` alongside
  CSS3 selector combinators (`+`, `~`, and `>`). These combinators will now be
  merged as much as possible.

* The full set of [extended color keywords](http://www.w3.org/TR/css3-color/#svg-color)
  are now supported by Sass. They may be used to refer to color objects, and
  colors will render using those color names when appropriate.

* Sass 3.2 adds the \{Sass::Script::Functions#ie_hex_str `ie-hex-str`} function
  which returns a hex string for a color suitable for use with IE filters.

* Sass 3.2 adds the \{Sass::Script::Functions#min `min`} and
  \{Sass::Script::Functions#max `max`} functions, which return the minimum and
  maximum of several values.

* Sass functions are now more strict about how keyword arguments can be passed.

* Decimal numbers now default to five digits of precision after the decimal
  point.

### Backwards Incompatibilities -- Must Read!

#### `@extend` Warnings

Any `@extend` that doesn't match any selectors in the document will now print a
warning. These warnings will become errors in future versions of Sass. This will
help protect against typos and make it clearer why broken styles aren't working.
For example:

    h1.notice {color: red}
    a.important {@extend .notice}

This will print a warning, since the only use of `.notice` can't be merged with
`a`.

You can declare that you don't want warnings for a specific `@extend` by using
the `!optional` flag. For example:

    h1.notice {color: red}
    a.important {@extend .notice !optional}

This will not print a warning.

#### Smaller Incompatibilities

* Parent selectors followed immediately by identifiers (e.g. `&foo`)
  are fully disallowed.
  They were deprecated in 3.1.8.

* `#{}` interpolation is now allowed in all comments.

* The `!` flag may not be used with `//` comments (e.g. `//!`).

* `#{}` interpolation is now disallowed in all `@import` statements
  except for those using `url()`.
=======
## 3.1.21 (Unreleased)

* Preserve single-line comments that are embedded within multi-line comments.

* Update the bundled version of [Listen](https://github.com/guard/listen) to
  0.4.7.
>>>>>>> 34059b24

## 3.1.20

* Don't crash if a UTF encoding isn't found. Thanks to [Andrew
  Garbutt](http://github.com/techsplicer).
* Properly watch files recursively with `sass --watch`. Thanks to [Sébastien
  Tisserant](https://github.com/sebweaver).
* Fix the documentation for the \{Sass::Script::Functions#append append()}
  function.
* Support the `saturate()`, `opacity()`, and `invert()` functions when used as
  in the [Filter Effects][filter] spec.
* Support MacRuby. Thanks to [Will Glynn](http://github.com/delta407).

[filter]: https://dvcs.w3.org/hg/FXTF/raw-file/tip/filters/index.html

## 3.1.19

* Fix an `uninitialized constant Sass::Exec::Sass::Util` error when using the
  command-line tool.
* Allow `@extend` within directives such as `@media` as long as it only extends
  selectors that are within the same directive.

## 3.1.18

* Ruby 2.0 compatibility. Thanks to [Jeremy
  Kemper](https://github.com/jeremy).

### Deprecations -- Must Read!

* Deprecate the use of `@extend` within directives such as `@media`. This has
  never worked correctly, and now it's officially deprecated. It will be an
  error in 3.2.

## 3.1.17

* Don't crash when calling `#inspect` on an internal Sass tree object in Ruby
  1.9.
* Fix some bugs in `sass --watch` introduced in 3.1.16. Thanks to [Maher
  Sallam](https://github.com/Maher4Ever).
* Support bare interpolation in the value portion of attribute
  selectors (e.g. `[name=#{$value}]`).
* Support keyword arguments for the `invert()` function.
* Handle backslash-separated paths better on Windows.
* Fix `rake install` on Ruby 1.9.
* Properly convert nested `@if` statements with `sass-convert`.

## 3.1.16

* Fix some bugs in `sass-convert` selector parsing when converting from CSS.
* Substantially improve compilation performance on Ruby 1.8.
* Support the `@-moz-document` directive's non-standard `url-prefix` and
  `domain` function syntax.
* Support the [`@supports` directive](http://www.w3.org/TR/css3-conditional/#at-supports).
* Fix a performance issue when using `/*! */` comments with the Rails asset
  pipeline.
* Support `-moz-element`.
* Properly handle empty lists in `sass-convert`.
* Move from [FSSM](https://github.com/ttilley/fssm) to
  [Listen](https://github.com/guard/listen) for file-system monitoring.

## 3.1.15

* Support extending multiple comma-separated selectors (e.g. `@extend .foo, .bar`).
  This is just a terser way to write multiple `@extend`s
  (e.g. `@extend .foo; @extend .bar`).
  This wasn't previously intended to work, but it did in the indented syntax only.
* Avoid more stack overflows when there are import loops in files.
* Update the bundled [FSSM](https://github.com/ttilley/fssm) to version 0.2.8.1.
* Make the `grayscale` function work with `-webkit-filter`.
* Provide a better error message for selectors beginning with `/`
  in the indented syntax.
* Flush standard output after printing notifications in `sass --watch`.
* Fix variable definitions in the REPL.

## 3.1.14

* Fix a typo that was causing crashes on Ruby 1.9.

## 3.1.13

* Fix a smattering of subtle bugs that would crop up when using multibyte
  character sets.
* Fix a bug when using `@extend` with selectors containing newlines.
* Make boolean operators short-circuit.
* Remove unnecessary whitespace in selectors in `:compressed` mode.
* Don't output debug info within non-`@media` directives.
* Make sure `:after` and `:before` selectors end up on the end of
  selectors resulting from `@extend`.
* Fix a bug when using imports containing invalid path characters on Windows.
* Bubble CSS `@import` statements to the top of stylesheets.

## 3.1.12

* Compatibility with the `mathn` library
  (thanks to [Thomas Walpole](https://github.com/twalpole)).
* Fix some infinite loops with mixins that were previously uncaught.
* Catch infinite `@import` loops.
* Fix a deprecation warning in `sass --update` and `--watch`
  (thanks to [Marcel Köppen](https://github.com/Marzelpan)).
* Don't make `$important` a special pre-initialized variable.
* Fix exponential parsing time of certain complex property values and selectors.
* Properly merge `@media` directives with comma-separated queries.
  E.g. `@media foo, bar { @media baz { ... } }` now becomes
  `@media foo and baz, bar and baz { ... }`.

## 3.1.11

* Allow control directives (such as `@if`) to be nested beneath properties.
* Allow property names to begin with a hyphen followed by interpolation (e.g. `-#{...}`).
* Fix a parsing error with interpolation in comma-separated lists.
* Make `--cache-store` with with `--update`.
* Properly report `ArgumentError`s that occur within user-defined functions.
* Don't crash on JRuby if the underlying Java doesn't support every Unicode encoding.
* Add new `updated_stylesheet` callback, which is run after each stylesheet has
  been successfully compiled. Thanks to [Christian Peters](https://github.com/ChristianPeters).
* Allow absolute paths to be used in an importer with a different root.
* Don't destructively modify the options when running `Sass::Plugin.force_update`.
* Prevent Regexp buffer overflows when parsing long strings
  (thanks to [Agworld](https://github.com/Agworld).

### Deprecations -- Must Read!

* The `updating_stylesheet` is deprecated and will be removed in a
  future release. Use the new `updated_stylesheet` callback instead.

## 3.1.10

* Fix another aspect of the 3.1.8 regression relating to `+`.

## 3.1.9

* Fix a regression in 3.1.8 that broke the `+` combinator in selectors.

* Deprecate the loud-comment flag when used with silent comments (e.g. `//!`).
  Using it with multi-line comments (e.g. `/*!`) still works.

## 3.1.8

* Deprecate parent selectors followed immediately by identifiers (e.g. `&foo`).
  This should never have worked, since it violates the rule
  of `&` only being usable where an element selector would.

* Add a `--force` option to the `sass` executable which makes `--update`
  always compile all stylesheets, even if the CSS is newer.

* Disallow semicolons at the end of `@import` directives in the indented syntax.

* Don't error out when being used as a library without requiring `fileutil`.

* Don't crash when Compass-style sprite imports are used with `StalenessChecker`
  (thanks to [Matthias Bauer](https://github.com/moeffju)).

* The numeric precision of numbers in Sass can now be set using the
  `--precision` option to the command line. Additionally, the default
  number of digits of precision in Sass output can now be
  changed by setting `Sass::Script::Number.precision` to an integer
  (defaults to 3). Since this value can now be changed, the `PRECISION`
  constant in `Sass::Script::Number` has been deprecated. In the unlikely
  event that you were using it in your code, you should now use
   `Sass::Script::Number.precision_factor` instead.

* Don't crash when running `sass-convert` with selectors with two commas in a row.

* Explicitly require Ruby >= 1.8.7 (thanks [Eric Mason](https://github.com/ericmason)).

* Properly validate the nesting of elements in imported stylesheets.

* Properly compile files in parent directories with `--watch` and `--update`.

* Properly null out options in mixin definitions before caching them. This fixes
  a caching bug that has been plaguing some Rails 3.1 users.

## 3.1.7

* Don't crash when doing certain operations with `@function`s.

## 3.1.6

* The option `:trace_selectors` can now be used to emit a full trace
  before each selector. This can be helpful for in-browser debugging of
  stylesheet imports and mixin includes. This option supersedes the
  `:line_comments` option and is superseded by the `:debug_info`
  option.

* Fix a bug where long `@if`/`@else` chains would cause exponential slowdown
  under some circumstances.

## 3.1.5

* Updated the vendored FSSM version, which will avoid segfaults on OS
  X Lion when using `--watch`.

## 3.1.4

* Sass no longer unnecessarily caches the sass options hash.
  This allows objects that cannot be marshaled to be placed into the
  options hash.

## 3.1.3

* Sass now logs message thru a logger object which can be changed to
  provide integration with other frameworks' logging infrastructure.


## 3.1.2

* Fix some issues that were breaking Sass when running within Rubinius.
* Fix some issues that were affecting Rails 3.1 integration.
* New function `zip` allows several lists to be combined into one
  list of lists. For example:
  `zip(1px 1px 3px, solid dashed solid, red green blue)` becomes
  `1px solid red, 1px dashed green, 3px solid blue`
* New function `index` returns the list index of a value
  within a list. For example: `index(1px solid red, solid)`
  returns `2`. When the value is not found `false` is returned.

## 3.1.1

* Make sure `Sass::Plugin` is loaded at the correct time in Rails 3.

## 3.1.0

* Add an {Sass::Script::Functions#invert `invert` function} that takes the inverse of colors.

* A new sass function called `if` can be used to emit one of two values
  based on the truth value of the first argument.
  For example, `if(true, 1px, 2px)` returns `1px` and `if(false, 1px, 2px)` returns `2px`.

* Compass users can now use the `--compass` flag
  to make the Compass libraries available for import.
  This will also load the Compass project configuration
  if run from the project root.

* Many performance optimizations have been made by [thedarkone](http://github.com/thedarkone).

* Allow selectors to contain extra commas to make them easier to modify.
  Extra commas will be removed when the selectors are converted to CSS.

* `@import` may now be used within CSS or `@media` rules.
  The imported file will be treated as though it were nested within the rule.
  Files with mixins may not be imported in nested contexts.

* If a comment starts with `!`, that comment will now be interpolated
  (`#{...}` will be replaced with the resulting value of the expression
  inside) and the comment will always be printed out in the generated CSS
  file -- even with compressed output. This is useful for adding copyright
  notices to your stylesheets.

* A new executable named `scss` is now available. It is exactly like the
  `sass` executable except it defaults to assuming input is in the SCSS syntax.
  Both programs will use the source file's extension to determine the syntax where
  possible.

### Sass-based Functions

While it has always been possible to add functions to Sass with Ruby, this release adds the ability to define new functions within Sass files directly.
For example:

    $grid-width: 40px;
    $gutter-width: 10px;

    @function grid-width($n) {
      @return $n * $grid-width + ($n - 1) * $gutter-width;
    }

    #sidebar { width: grid-width(5); }

Becomes:

    #sidebar {
      width: 240px; }

### Keyword Arguments

Both mixins and Sass functions now support the ability to pass in keyword arguments.
For example, with mixins:

    @mixin border-radius($value, $moz: true, $webkit: true, $css3: true) {
      @if $moz { -moz-border-radius: $value }
      @if $webkit { -webkit-border-radius: $value }
      @if $css3 { border-radius: $value }
    }

    @include border-radius(10px, $webkit: false);

And with functions:

    p {
      color: hsl($hue: 180, $saturation: 78%, $lightness: 57%);
    }

Keyword arguments are of the form `$name: value` and come after normal arguments.
They can be used for either optional or required arguments.
For mixins, the names are the same as the argument names for the mixins.
For functions, the names are defined along with the functions.
The argument names for the built-in functions are listed
{Sass::Script::Functions in the function documentation}.

Sass functions defined in Ruby can use the {Sass::Script::Functions.declare} method
to declare the names of the arguments they take.

#### New Keyword Functions

The new keyword argument functionality enables new Sass color functions
that use keywords to encompass a large amount of functionality in one function.

* The {Sass::Script::Functions#adjust_color adjust-color} function works like the old
  `lighten`, `saturate`, and `adjust-hue` methods.
  It increases and/or decreases the values of a color's properties by fixed amounts.
  For example, `adjust-color($color, $lightness: 10%)` is the same as `lighten($color, 10%)`:
  it returns `$color` with its lightness increased by 10%.

* The {Sass::Script::Functions#scale_color scale_color} function
  is similar to {Sass::Script::Functions#adjust adjust},
  but instead of increasing and/or decreasing a color's properties by fixed amounts,
  it scales them fluidly by percentages.
  The closer the percentage is to 100% (or -100%),
  the closer the new property value will be to its maximum (or minimum).
  For example, `scale-color(hsl(120, 70, 80), $lightness: 50%)`
  will change the lightness from 80% to 90%,
  because 90% is halfway between 80% and 100%.
  Similarly, `scale-color(hsl(120, 70, 50), $lightness: 50%)`
  will change the lightness from 50% to 75%.

* The {Sass::Script::Functions#change_color change-color} function simply changes a color's properties
  regardless of their old values.
  For example `change-color($color, $lightness: 10%)` returns `$color` with 10% lightness,
  and `change-color($color, $alpha: 0.7)` returns color with opacity 0.7.

Each keyword function accepts `$hue`, `$saturation`, `$value`,
`$red`, `$green`, `$blue`, and `$alpha` keywords,
with the exception of `scale-color()` which doesn't accept `$hue`.
These keywords modify the respective properties of the given color.

Each keyword function can modify multiple properties at once.
For example, `adjust-color($color, $lightness: 15%, $saturation: -10%)`
both lightens and desaturates `$color`.
HSL properties cannot be modified at the same time as RGB properties, though.

### Lists

Lists are now a first-class data type in Sass,
alongside strings, numbers, colors, and booleans.
They can be assigned to variables, passed to mixins,
and used in CSS declarations.
Just like the other data types (except booleans),
Sass lists look just like their CSS counterparts.
They can be separated either by spaces (e.g. `1px 2px 0 10px`)
or by commas (e.g. `Helvetica, Arial, sans-serif`).
In addition, individual values count as single-item lists.

Lists won't behave any differently in Sass 3.1 than they did in 3.0.
However, you can now do more with them using the new [list functions](Sass/Script/Functions.html#list-functions):

* The {Sass::Script::Functions#nth `nth($list, $n)` function} returns the nth item in a list.
  For example, `nth(1px 2px 10px, 2)` returns the second item, `2px`.
  Note that lists in Sass start at 1, not at 0 like they do in some other languages.

* The {Sass::Script::Functions#join `join($list1, $list2)` function}
  joins together two lists into one.
  For example, `join(1px 2px, 10px 5px)` returns `1px 2px 10px 5px`.

* The {Sass::Script::Functions#append `append($list, $val)` function}
  appends values to the end of a list.
  For example, `append(1px 2px, 10px)` returns `1px 2px 10px`.

* The {Sass::Script::Functions#join `length($list)` function}
  returns the length of a list.
  For example, `length(1px 2px 10px 5px)` returns `4`.

For more details about lists see {file:SASS_REFERENCE.md#lists the reference}.

#### `@each`

There's also a new directive that makes use of lists.
The {file:SASS_REFERENCE.md#each-directive `@each` directive} assigns a variable to each item in a list in turn,
like `@for` does for numbers.
This is useful for writing a bunch of similar styles
without having to go to the trouble of creating a mixin.
For example:

    @each $animal in puma, sea-slug, egret, salamander {
      .#{$animal}-icon {
        background-image: url('/images/#{$animal}.png');
      }
    }

is compiled to:

    .puma-icon {
      background-image: url('/images/puma.png'); }
    .sea-slug-icon {
      background-image: url('/images/sea-slug.png'); }
    .egret-icon {
      background-image: url('/images/egret.png'); }
    .salamander-icon {
      background-image: url('/images/salamander.png'); }

### `@media` Bubbling

Modern stylesheets often use `@media` rules to target styles
at certain sorts of devices, screen resolutions, or even orientations.
They're also useful for print and aural styling.
Unfortunately, it's annoying and repetitive to break the flow of a stylesheet
and add a `@media` rule containing selectors you've already written
just to tweak the style a little.

Thus, Sass 3.1 now allows you to nest `@media` rules within selectors.
It will automatically bubble them up to the top level,
putting all the selectors on the way inside the rule.
For example:

    .sidebar {
      width: 300px;
      @media screen and (orientation: landscape) {
        width: 500px;
      }
    }

is compiled to:

    .sidebar {
      width: 300px;
    }
    @media screen and (orientation: landscape) {
      .sidebar {
        width: 500px;
      }
    }

You can also nest `@media` directives within one another.
The queries will then be combined using the `and` operator.
For example:

    @media screen {
      .sidebar {
        @media (orientation: landscape) {
          width: 500px;
        }
      }
    }

is compiled to:

    @media screen and (orientation: landscape) {
      .sidebar {
        width: 500px;
      }
    }

### Nested `@import`

The `@import` statement can now be nested within other structures
such as CSS rules and `@media` rules. For example:

    @media print {
      @import "print";
    }

This imports `print.scss` and places all rules so imported within the `@media print` block.
This makes it easier to create stylesheets for specific media or sections of the document
and distributing those stylesheets across multiple files.

### Backwards Incompatibilities -- Must Read!

* When `@import` is given a path without `.sass`, `.scss`, or `.css` extension,
  and no file exists at that path, it will now throw an error.
  The old behavior of becoming a plain-CSS `@import` was deprecated
  and has now been removed.

* Get rid of the `--rails` flag for the `sass` executable.
  This flag hasn't been necessary since Rails 2.0.
  Existing Rails 2.0 installations will continue to work.

* Removed deprecated support for ! prefixed variables. Use $ to prefix variables now.

* Removed the deprecated css2sass executable. Use sass-convert now.

* Removed support for the equals operator in variable assignment. Use : now.

* Removed the sass2 mode from sass-convert. Users who have to migrate from sass2
  should install Sass 3.0 and quiet all deprecation warnings before installing Sass 3.1.

### Sass Internals

* It is now possible to define a custom importer that can be used to find imports using different import semantics than the default filesystem importer that Sass provides. For instance, you can use this to generate imports on the fly, look them up from a database, or implement different file naming conventions. See the {Sass::Importers::Base Importer Base class} for more information.

* It is now possible to define a custom cache store to allow for efficient caching of Sass files using alternative cache stores like memcached in environments where a writable filesystem is not available or where the cache need to be shared across many servers for dynamically generated stylesheet environments. See the {Sass::CacheStores::Base CacheStore Base class} for more information.

## 3.0.26 (Unreleased)

* Fix a performance bug in large SCSS stylesheets with many nested selectors.
  This should dramatically decrease compilation time of such stylesheets.

* Upgrade the bundled FSSM to version 0.2.3.
  This means `sass --watch` will work out of the box with Rubinius.

## 3.0.25

[Tagged on GitHub](http://github.com/nex3/haml/commit/3.0.25).

* When displaying a Sass error in an imported stylesheet,
  use the imported stylesheet's contents rather than the top-level stylesheet.

* Fix a bug that caused some lines with non-ASCII characters to be ignored in Ruby 1.8.

* Fix a bug where boolean operators (`and`, `or`, and `not`) wouldn't work at the end of a line
  in a multiline SassScript expression.

* When using `sass --update`, only update individual files when they've changed.

## 3.0.24

[Tagged on GitHub](http://github.com/nex3/haml/commit/3.0.24).

* Raise an error when `@else` appears without an `@if` in SCSS.

* Fix some cases where `@if` rules were causing the line numbers in error reports
  to become incorrect.

## 3.0.23

[Tagged on GitHub](http://github.com/nex3/haml/commit/3.0.23).

* Fix the error message for unloadable modules when running the executables under Ruby 1.9.2.

### `@charset` Change

The behavior of `@charset` has changed in version 3.0.23
in order to work around a bug in Safari,
where `@charset` declarations placed anywhere other than the beginning of the document
cause some CSS rules to be ignored.
This change also makes `@charset`s in imported files behave in a more useful way.

#### Ruby 1.9

When using Ruby 1.9, which keeps track of the character encoding of the Sass document internally,
`@charset` directive in the Sass stylesheet and any stylesheets it imports
are no longer directly output to the generated CSS.
They're still used for determining the encoding of the input and output stylesheets,
but they aren't rendered in the same way other directives are.

Instead, Sass adds a single `@charset` directive at the beginning of the output stylesheet
if necessary, whether or not the input stylesheet had a `@charset` directive.
It will add this directive if and only if the output stylesheet contains non-ASCII characters.
By default, the declared charset will be UTF-8,
but if the Sass stylesheet declares a different charset then that will be used instead if possible.

One important consequence of this scheme is that it's possible for a Sass file
to import partials with different encodings (e.g. one encoded as UTF-8 and one as IBM866).
The output will then be UTF-8, unless the importing stylesheet
declares a different charset.

#### Ruby 1.8

Ruby 1.8 doesn't have good support for encodings, so it uses a simpler but less accurate
scheme for figuring out what `@charset` declaration to use for the output stylesheet.
It just takes the first `@charset` declaration to appear in the stylesheet
or any of its imports and moves it to the beginning of the document.
This means that under Ruby 1.8 it's *not* safe to import files with different encodings.

## 3.0.22

[Tagged on GitHub](http://github.com/nex3/haml/commit/3.0.22).

* Remove `vendor/sass`, which snuck into the gem by mistake
  and was causing trouble for Heroku users (thanks to [Jacques Crocker](http://railsjedi.com/)).

* `sass-convert` now understands better when it's acceptable
  to remove parentheses from expressions.

## 3.0.21

[Tagged on GitHub](http://github.com/nex3/haml/commit/3.0.21).

* Fix the permissions errors for good.

* Fix more `#options` attribute errors.

## 3.0.20

[Tagged on GitHub](http://github.com/nex3/haml/commit/3.0.20).

* Fix some permissions errors.

* Fix `#options` attribute errors when CSS functions were used with commas.

## 3.0.19

[Tagged on GitHub](http://github.com/nex3/haml/commit/3.0.19).

* Make the alpha value for `rgba` colors respect {Sass::Script::Number::PRECISION}.

* Remove all newlines in selectors in `:compressed` mode.

* Make color names case-insensitive.

* Properly detect SCSS files when using `sass -c`.

* Remove spaces after commas in `:compressed` mode.

* Allow the `--unix-newlines` flag to work on Unix, where it's a no-op.

## 3.0.18

[Tagged on GitHub](http://github.com/nex3/haml/commit/3.0.18).

* Don't require `rake` in the gemspec, for bundler compatibility under
  JRuby. Thanks to [Gordon McCreight](http://www.gmccreight.com/blog).

* Add a command-line option `--stop-on-error` that causes Sass to exit
  when a file fails to compile using `--watch` or `--update`.

* Fix a bug in `haml_tag` that would allow duplicate attributes to be added
  and make `data-` attributes not work.

* Get rid of the annoying RDoc errors on install.

* Disambiguate references to the `Rails` module when `haml-rails` is installed.

* Allow `@import` in SCSS to import multiple files in the same `@import` rule.

## 3.0.17

[Tagged on GitHub](http://github.com/nex3/haml/commit/3.0.17).

* Disallow `#{}` interpolation in `@media` queries or unrecognized directives.
  This was never allowed, but now it explicitly throws an error
  rather than just producing invalid CSS.

* Make `sass --watch` not throw an error when passed a single file or directory.

* Understand that mingw counts as Windows.

* Make `sass --update` return a non-0 exit code if one or more files being updated
  contained an error.

## 3.0.16

[Tagged on GitHub](http://github.com/nex3/haml/commit/3.0.16).

* Fix a bug where certain sorts of comments would get improperly
  rendered in the `:compact` style.

* Always allow a trailing `*/` in loud comments in the indented syntax.

* Fix a performance issue with SCSS parsing in rare cases.
  Thanks to [Chris Eppstein](http://chriseppstein.github.com).

* Use better heuristics for figuring out when someone might be using
  the wrong syntax with `sass --watch`.

## 3.0.15

[Tagged on GitHub](http://github.com/nex3/haml/commit/3.0.15).

* Fix a bug where `sass --watch` and `sass --update` were completely broken.

* Allow `@import`ed values to contain commas.

## 3.0.14

[Tagged on GitHub](http://github.com/nex3/haml/commit/3.0.14).

* Properly parse paths with drive letters on Windows (e.g. `C:\Foo\Bar.sass`)
  in the Sass executable.

* Compile Sass files in a deterministic order.

* Fix a bug where comments after `@if` statements in SCSS
  weren't getting passed through to the output document.

## 3.0.13

[Tagged on GitHub](http://github.com/nex3/haml/commit/3.0.13).

## CSS `@import` Directives

Sass is now more intelligent about when to compile `@import` directives to plain CSS.
Any of the following conditions will cause a literal CSS `@import`:

* Importing a path with a `.css` extension (e.g. `@import "foo.css"`).
* Importing a path with a media type (e.g. `@import "foo" screen;`).
* Importing an HTTP path (e.g. `@import "http://foo.com/style.css"`).
* Importing any URL (e.g. `@import url(foo)`).

The former two conditions always worked, but the latter two are new.

## `-moz-calc` Support

The new [`-moz-calc()` function](http://hacks.mozilla.org/2010/06/css3-calc/) in Firefox 4
will now be properly parsed by Sass.
`calc()` was already supported, but because the parsing rules are different
than for normal CSS functions, this had to be expanded to include `-moz-calc`.

In anticipation of wider browser support, in fact,
*any* function named `-*-calc` (such as `-webkit-calc` or `-ms-calc`)
will be parsed the same as the `calc` function.

## `:-moz-any` Support

The [`:-moz-any` pseudoclass selector](http://hacks.mozilla.org/2010/05/moz-any-selector-grouping/)
is now parsed by Sass.

## `--require` Flag

The Sass command-line executable can now require Ruby files
using the `--require` flag (or `-r` for short).

## Rails Support

Make sure the default Rails options take precedence over the default non-Rails options.
This makes `./script/server --daemon` work again.

### Rails 3 Support

Support for Rails 3 versions prior to beta 4 has been removed.
Upgrade to Rails 3.0.0.beta4 if you haven't already.

## 3.0.12

[Tagged on GitHub](http://github.com/nex3/haml/commit/3.0.12).

## Rails 3 Support

Apparently the last version broke in new and exciting ways under Rails 3,
due to the inconsistent load order caused by certain combinations of gems.
3.0.12 hacks around that inconsistency, and *should* be fully Rails 3-compatible.

### Deprecated: Rails 3 Beta 3

Haml's support for Rails 3.0.0.beta.3 has been deprecated.
Haml 3.0.13 will only support 3.0.0.beta.4.

## 3.0.11

[Tagged on GitHub](http://github.com/nex3/haml/commit/3.0.11).

There were no changes made to Haml between versions 3.0.10 and 3.0.11.

## Rails 3 Support

Make sure Sass *actually* regenerates stylesheets under Rails 3.
The fix in 3.0.10 didn't work because the Rack stack we were modifying
wasn't reloaded at the proper time.

## Bug Fixes

* Give a decent error message when `--recursive` is used
  in `sass-convert` without a directory.

## 3.0.10

[Tagged on GitHub](http://github.com/nex3/haml/commit/3.0.10).

### Appengine-JRuby Support

The way we determine the location of the Haml installation
no longer breaks the version of JRuby
used by [`appengine-jruby`](http://code.google.com/p/appengine-jruby/).

### Rails 3 Support

Sass will regenerate stylesheets under Rails 3
even when no controllers are being accessed.

### Other Improvements

* When using `sass-convert --from sass2 --to sass --recursive`,
  suggest the use of `--in-place` as well.

## 3.0.9

[Tagged on GitHub](http://github.com/nex3/haml/commit/3.0.9).

There were no changes made to Sass between versions 3.0.8 and 3.0.9.
A bug in Gemcutter caused the gem to be uploaded improperly.

## 3.0.8

[Tagged on GitHub](http://github.com/nex3/haml/commit/3.0.8).

* Fix a bug with Rails versions prior to Rails 3.

## 3.0.7

[Tagged on GitHub](http://github.com/nex3/haml/commit/3.0.7).

### Encoding Support

Sass 3.0.7 adds support for `@charset` for declaring the encoding of a stylesheet.
For details see {file:SASS_REFERENCE.md#encodings the reference}.

The `sass` and `sass-convert` executables also now take an `-E` option
for specifying the encoding of Sass/SCSS/CSS files.

### Bug Fixes

* When compiling a file named `.sass` but with SCSS syntax specified,
  use the latter (and vice versa).

* Fix a bug where interpolation would cause some selectors to render improperly.

* If a line in a Sass comment starts with `*foo`,
  render it as `*foo` rather than `* *foo`.

## 3.0.6

[Tagged on GitHub](http://github.com/nex3/haml/commit/3.0.6).

There were no changes made to Sass between versions 3.0.5 and 3.0.6.

## 3.0.5

[Tagged on GitHub](http://github.com/nex3/haml/commit/3.0.5).

### `#{}` Interpolation in Properties

Previously, using `#{}` in some places in properties
would cause a syntax error.
Now it can be used just about anywhere.

Note that when `#{}` is used near operators like `/`,
those operators are treated as plain CSS
rather than math operators.
For example:

    p {
      $font-size: 12px;
      $line-height: 30px;
      font: #{$font-size}/#{$line-height};
    }

is compiled to:

    p {
      font: 12px/30px;
    }

This is useful, since normally {file:SASS_REFERENCE.md#division-and-slash
a slash with variables is treated as division}.

### Recursive Mixins

Mixins that include themselves will now print
much more informative error messages.
For example:

    @mixin foo {@include bar}
    @mixin bar {@include foo}
    @include foo

will print:

    An @include loop has been found:
        foo includes bar
        bar includes foo

Although it was previously possible to use recursive mixins
without causing infinite looping, this is now disallowed,
since there's no good reason to do it.

### Rails 3 Support

Fix Sass configuration under Rails 3.
Thanks [Dan Cheail](http://github.com/codeape).

### `sass --no-cache`

Make the `--no-cache` flag properly forbid Sass from writing `.sass-cache` files.

## 3.0.4

[Tagged on GitHub](http://github.com/nex3/haml/commit/3.0.4).

* Raise an informative error when function arguments have a mispaced comma,
  as in `foo(bar, )`.

* Fix a performance problem when using long function names
  such as `-moz-linear-gradient`.

## 3.0.3

[Tagged on GitHub](http://github.com/nex3/haml/commit/3.0.3).

### Rails 3 Support

Make sure Sass is loaded properly when using Rails 3
along with non-Rails-3-compatible plugins like some versions of `will_paginate`.

Also, In order to make some Rails loading errors like the above easier to debug,
Sass will now raise an error if `Rails.root` is `nil` when Sass is loading.
Previously, this would just cause the paths to be mis-set.

### Merb Support

Merb, including 1.1.0 as well as earlier versions,
should *really* work with this release.

### Bug Fixes

* Raise an informative error when mixin arguments have a mispaced comma,
  as in `@include foo(bar, )`.

* Make sure SassScript subtraction happens even when nothing else dynamic is going on.

* Raise an error when colors are used with the wrong number of digits.

## 3.0.2

[Tagged on GitHub](http://github.com/nex3/haml/commit/3.0.2).

### Merb 1.1.0 Support

Fixed a bug inserting the Sass plugin into the Merb 1.1.0 Rack application.

### Bug Fixes

* Allow identifiers to begin with multiple underscores.

* Don't raise an error when using `haml --rails` with older Rails versions.

## 3.0.1

[Tagged on GitHub](http://github.com/nex3/haml/commit/3.0.1).

### Installation in Rails

`haml --rails` is no longer necessary for installing Sass in Rails.
Now all you need to do is add `gem "haml"` to the Gemfile for Rails 3,
or add `config.gem "haml"` to `config/environment.rb` for previous versions.

`haml --rails` will still work,
but it has been deprecated and will print an error message.
It will not work in the next version of Sass.

### Rails 3 Beta Integration

* Make sure manually importing the Sass Rack plugin still works with Rails,
  even though it's not necessary now.

* Allow Sass to be configured in Rails even when it's being lazy-loaded.

### `:template_location` Methods

The {file:SASS_REFERENCE.md#template_location-option `:template_location` option}
can be either a String, a Hash, or an Array.
This makes it difficult to modify or use with confidence.
Thus, three new methods have been added for handling it:

* {Sass::Plugin::Configuration#template_location_array Sass::Plugin#template_location_array} --
  Returns the template locations and CSS locations formatted as an array.

* {Sass::Plugin::Configuration#add_template_location Sass::Plugin#add_template_location} --
  Converts the template location option to an array and adds a new location.

* {Sass::Plugin::Configuration#remove_template_location Sass::Plugin#remove_template_location} --
  Converts the template location option to an array and removes an existing location.

## 3.0.0
{#3-0-0}

[Tagged on GitHub](http://github.com/nex3/haml/commit/3.0.0).

### Deprecations -- Must Read!
{#3-0-0-deprecations}

* Using `=` for SassScript properties and variables is deprecated,
  and will be removed in Sass 3.2.
  Use `:` instead.
  See also [this changelog entry](#3-0-0-sass-script-context)

* Because of the above, property values using `:`
  will be parsed more thoroughly than they were before.
  Although all valid CSS3 properties
  as well as most hacks and proprietary syntax should be supported,
  it's possible that some properties will break.
  If this happens, please report it to [the Sass mailing list](http://groups.google.com/group/haml).

* In addition, setting the default value of variables
  with `||=` is now deprecated
  and will be removed in Sass 3.2.
  Instead, add `!default` to the end of the value.
  See also [this changelog entry](#3-0-0-default-flag)

* The `!` prefix for variables is deprecated,
  and will be removed in Sass 3.2.
  Use `$` as a prefix instead.
  See also [this changelog entry](#3-0-0-dollar-prefix).

* The `css2sass` command-line tool has been deprecated,
  and will be removed in Sass 3.2.
  Use the new `sass-convert` tool instead.
  See also [this changelog entry](#3-0-0-sass-convert).

* Selector parent references using `&` can now only be used
  where element names are valid.
  This is because Sass 3 fully parses selectors
  to support the new [`@extend` directive](#3-0-0-extend),
  and it's possible that the `&` could be replaced by an element name.

### SCSS (Sassy CSS)

Sass 3 introduces a new syntax known as SCSS
which is fully compatible with the syntax of CSS3,
while still supporting the full power of Sass.
This means that every valid CSS3 stylesheet
is a valid SCSS file with the same meaning.
In addition, SCSS understands most CSS hacks
and vendor-specific syntax, such as [IE's old `filter` syntax](http://msdn.microsoft.com/en-us/library/ms533754%28VS.85%29.aspx).

SCSS files use the `.scss` extension.
They can import `.sass` files, and vice-versa.
Their syntax is fully described in the {file:SASS_REFERENCE.md Sass reference};
if you're already familiar with Sass, though,
you may prefer the {file:SCSS_FOR_SASS_USERS.md intro to SCSS for Sass users}.

Since SCSS is a much more approachable syntax for those new to Sass,
it will be used as the default syntax for the reference,
as well as for most other Sass documentation.
The indented syntax will continue to be fully supported, however.

Sass files can be converted to SCSS using the new `sass-convert` command-line tool.
For example:

    # Convert a Sass file to SCSS
    $ sass-convert style.sass style.scss

**Note that if you're converting a Sass file written for Sass 2**,
you should use the `--from sass2` flag.
For example:

    # Convert a Sass file to SCSS
    $ sass-convert --from sass2 style.sass style.scss

    # Convert all Sass files to SCSS
    $ sass-convert --recursive --in-place --from sass2 --to scss stylesheets/

### Syntax Changes {#3-0-0-syntax-changes}

#### SassScript Context
{#3-0-0-sass-script-context}

The `=` character is no longer required for properties that use SassScript
(that is, variables and operations).
All properties now use SassScript automatically;
this means that `:` should be used instead.
Variables should also be set with `:`.
For example, what used to be

    // Indented syntax
    .page
      color = 5px + 9px

should now be

    // Indented syntax
    .page
      color: 5px + 9px

This means that SassScript is now an extension of the CSS3 property syntax.
All valid CSS3 properties are valid SassScript,
and will compile without modification
(some invalid properties work as well, such as Microsoft's proprietary `filter` syntax).
This entails a few changes to SassScript to make it fully CSS3-compatible,
which are detailed below.

This also means that Sass will now be fully parsing all property values,
rather than passing them through unchanged to the CSS.
Although care has been taken to support all valid CSS3,
as well as hacks and proprietary syntax,
it's possible that a property that worked in Sass 2 won't work in Sass 3.
If this happens, please report it to [the Sass mailing list](http://groups.google.com/group/haml).

Note that if `=` is used,
SassScript will be interpreted as backwards-compatibly as posssible.
In particular, the changes listed below don't apply in an `=` context.

The `sass-convert` command-line tool can be used
to upgrade Sass files to the new syntax using the `--in-place` flag.
For example:

    # Upgrade style.sass:
    $ sass-convert --in-place style.sass

    # Upgrade all Sass files:
    $ sass-convert --recursive --in-place --from sass2 --to sass stylesheets/

##### Quoted Strings

Quoted strings (e.g. `"foo"`) in SassScript now render with quotes.
In addition, unquoted strings are no longer deprecated,
and render without quotes.
This means that almost all strings that had quotes in Sass 2
should not have quotes in Sass 3.

Although quoted strings render with quotes when used with `:`,
they do not render with quotes when used with `#{}`.
This allows quoted strings to be used for e.g. selectors
that are passed to mixins.

Strings can be forced to be quoted and unquoted using the new
\{Sass::Script::Functions#unquote unquote} and \{Sass::Script::Functions#quote quote}
functions.

##### Division and `/`

Two numbers separated by a `/` character
are allowed as property syntax in CSS,
e.g. for the `font` property.
SassScript also uses `/` for division, however,
which means it must decide what to do
when it encounters numbers separated by `/`.

For CSS compatibility, SassScript does not perform division by default.
However, division will be done in almost all cases where division is intended.
In particular, SassScript will perform division
in the following three situations:

1. If the value, or any part of it, is stored in a variable.
2. If the value is surrounded by parentheses.
3. If the value is used as part of another arithmetic expression.

For example:

    p
      font: 10px/8px
      $width: 1000px
      width: $width/2
      height: (500px/2)
      margin-left: 5px + 8px/2px

is compiled to:

    p {
      font: 10px/8px;
      width: 500px;
      height: 250px;
      margin-left: 9px; }

##### Variable Defaults

Since `=` is no longer used for variable assignment,
assigning defaults to variables with `||=` no longer makes sense.
Instead, the `!default` flag
should be added to the end of the variable value.
This syntax is meant to be similar to CSS's `!important` flag.
For example:

    $var: 12px !default;

#### Variable Prefix Character
{#3-0-0-dollar-prefix}

The Sass variable character has been changed from `!`
to the more aesthetically-appealing `$`.
For example, what used to be

    !width = 13px
    .icon
      width = !width

should now be

    $width: 13px
    .icon
      width: $width

The `sass-convert` command-line tool can be used
to upgrade Sass files to the new syntax using the `--in-place` flag.
For example:

    # Upgrade style.sass:
    $ sass-convert --in-place style.sass

    # Upgrade all Sass files:
    $ sass-convert --recursive --in-place --from sass2 --to sass stylesheets/

`!` may still be used, but it's deprecated and will print a warning.
It will be removed in the next version of Sass, 3.2.

#### Variable and Mixin Names

SassScript variable and mixin names may now contain hyphens.
In fact, they may be any valid CSS3 identifier.
For example:

    $prettiest-color: #542FA9
    =pretty-text
      color: $prettiest-color

In order to allow frameworks like [Compass](http://compass-style.org)
to use hyphens in variable names
while maintaining backwards-compatibility,
variables and mixins using hyphens may be referred to
with underscores, and vice versa.
For example:

    $prettiest-color: #542FA9
    .pretty
      // Using an underscore instead of a hyphen works
      color: $prettiest_color

#### Single-Quoted Strings

SassScript now supports single-quoted strings.
They behave identically to double-quoted strings,
except that single quotes need to be backslash-escaped
and double quotes do not.

#### Mixin Definition and Inclusion

Sass now supports the `@mixin` directive as a way of defining mixins (like `=`),
as well as the `@include` directive as a way of including them (like `+`).
The old syntax is *not* deprecated,
and the two are fully compatible.
For example:

    @mixin pretty-text
      color: $prettiest-color

    a
      @include pretty-text

is the same as:

    =pretty-text
      color: $prettiest-color

    a
      +pretty-text

#### Sass Properties

New-style properties (with the colon after the name) in indented syntax
now allow whitespace before the colon. For example:

    foo
      color : blue

#### Sass `@import`

The Sass `@import` statement now allows non-CSS files to be specified with quotes,
for similarity with the SCSS syntax. For example, `@import "foo.sass"`
will now import the `foo.sass` file, rather than compiling to `@import "foo.sass";`.

### `@extend`
{#3-0-0-extend}

There are often cases when designing a page
when one class should have all the styles of another class,
as well as its own specific styles.
The most common way of handling this is to use both the more general class
and the more specific class in the HTML.
For example, suppose we have a design for a normal error
and also for a serious error. We might write our markup like so:

    <div class="error seriousError">
      Oh no! You've been hacked!
    </div>

And our styles like so:

    .error {
      border: 1px #f00;
      background-color: #fdd;
    }
    .seriousError {
      border-width: 3px;
    }

Unfortunately, this means that we have to always remember
to use `.error` with `.seriousError`.
This is a maintenance burden, leads to tricky bugs,
and can bring non-semantic style concerns into the markup.

The `@extend` directive avoids these problems
by telling Sass that one selector should inherit the styles of another selector.
For example:

    .error {
      border: 1px #f00;
      background-color: #fdd;
    }
    .seriousError {
      @extend .error;
      border-width: 3px;
    }

This means that all styles defined for `.error`
are also applied to `.seriousError`,
in addition to the styles specific to `.seriousError`.
In effect, everything with class `.seriousError` also has class `.error`.

Other rules that use `.error` will work for `.seriousError` as well.
For example, if we have special styles for errors caused by hackers:

    .error.intrusion {
      background-image: url("/image/hacked.png");
    }

Then `<div class="seriousError intrusion">`
will have the `hacked.png` background image as well.

#### How it Works

`@extend` works by inserting the extending selector (e.g. `.seriousError`)
anywhere in the stylesheet that the extended selector (.e.g `.error`) appears.
Thus the example above:

    .error {
      border: 1px #f00;
      background-color: #fdd;
    }
    .error.intrusion {
      background-image: url("/image/hacked.png");
    }
    .seriousError {
      @extend .error;
      border-width: 3px;
    }

is compiled to:

    .error, .seriousError {
      border: 1px #f00;
      background-color: #fdd; }

    .error.intrusion, .seriousError.intrusion {
      background-image: url("/image/hacked.png"); }

    .seriousError {
      border-width: 3px; }

When merging selectors, `@extend` is smart enough
to avoid unnecessary duplication,
so something like `.seriousError.seriousError` gets translated to `.seriousError`.
In addition, it won't produce selectors that can't match anything, like `#main#footer`.

See also {file:SASS_REFERENCE.md#extend the `@extend` reference documentation}.

### Colors

SassScript color values are much more powerful than they were before.
Support was added for alpha channels,
and most of Chris Eppstein's [compass-colors](http://chriseppstein.github.com/compass-colors) plugin
was merged in, providing color-theoretic functions for modifying colors.

One of the most interesting of these functions is {Sass::Script::Functions#mix mix},
which mixes two colors together.
This provides a much better way of combining colors and creating themes
than standard color arithmetic.

#### Alpha Channels

Sass now supports colors with alpha channels,
constructed via the {Sass::Script::Functions#rgba rgba}
and {Sass::Script::Functions#hsla hsla} functions.
Alpha channels are unaffected by color arithmetic.
However, the {Sass::Script::Functions#opacify opacify}
and {Sass::Script::Functions#transparentize transparentize} functions
allow colors to be made more and less opaque, respectively.

Sass now also supports functions that return the values of the
{Sass::Script::Functions#red red},
{Sass::Script::Functions#blue blue},
{Sass::Script::Functions#green green},
and {Sass::Script::Functions#alpha alpha}
components of colors.

#### HSL Colors

Sass has many new functions for using the HSL values of colors.
For an overview of HSL colors, check out [the CSS3 Spec](http://www.w3.org/TR/css3-color/#hsl-color).
All these functions work just as well on RGB colors
as on colors constructed with the {Sass::Script::Functions#hsl hsl} function.

* The {Sass::Script::Functions#lighten lighten}
  and {Sass::Script::Functions#darken darken}
  functions adjust the lightness of a color.

* The {Sass::Script::Functions#saturate saturate}
  and {Sass::Script::Functions#desaturate desaturate}
  functions adjust the saturation of a color.

* The {Sass::Script::Functions#adjust_hue adjust-hue}
  function adjusts the hue of a color.

* The {Sass::Script::Functions#hue hue},
  {Sass::Script::Functions#saturation saturation},
  and {Sass::Script::Functions#lightness lightness}
  functions return the corresponding HSL values of the color.

* The {Sass::Script::Functions#grayscale grayscale}
  function converts a color to grayscale.

* The {Sass::Script::Functions#complement complement}
  function returns the complement of a color.

### Other New Functions

Several other new functions were added to make it easier to have
more flexible arguments to mixins and to enable deprecation
of obsolete APIs.

* {Sass::Script::Functions#type_of `type-of`} -- Returns the type of a value.
* {Sass::Script::Functions#unit `unit`} --
  Returns the units associated with a number.
* {Sass::Script::Functions#unitless `unitless`} --
  Returns whether a number has units or not.
* {Sass::Script::Functions#comparable `comparable`} --
  Returns whether two numbers can be added or compared.

### Watching for Updates
{#3-0-0-watch}

The `sass` command-line utility has a new flag: `--watch`.
`sass --watch` monitors files or directories for updated Sass files
and compiles those files to CSS automatically.
This will allow people not using Ruby or [Compass](http://compass-style.org)
to use Sass without having to manually recompile all the time.

Here's the syntax for watching a directory full of Sass files:

    sass --watch app/stylesheets:public/stylesheets

This will watch every Sass file in `app/stylesheets`.
Whenever one of them changes,
the corresponding CSS file in `public/stylesheets` will be regenerated.
Any files that import that file will be regenerated, too.

The syntax for watching individual files is the same:

    sass --watch style.sass:out.css

You can also omit the output filename if you just want it to compile to name.css.
For example:

    sass --watch style.sass

This will update `style.css` whenever `style.sass` changes.

You can list more than one file and/or directory,
and all of them will be watched:

    sass --watch foo/style:public/foo bar/style:public/bar
    sass --watch screen.sass print.sass awful-hacks.sass:ie.css
    sass --watch app/stylesheets:public/stylesheets public/stylesheets/test.sass

File and directory watching is accessible from Ruby,
using the {Sass::Plugin::Compiler#watch Sass::Plugin#watch} function.

#### Bulk Updating

Another new flag for the `sass` command-line utility is `--update`.
It checks a group of Sass files to see if their CSS needs to be updated,
and updates if so.

The syntax for `--update` is just like watch:

    sass --update app/stylesheets:public/stylesheets
    sass --update style.sass:out.css
    sass --watch screen.sass print.sass awful-hacks.sass:ie.css

In fact, `--update` work exactly the same as `--watch`,
except that it doesn't continue watching the files
after the first check.

### `sass-convert` (née `css2sass`) {#3-0-0-sass-convert}

The `sass-convert` tool, which used to be known as `css2sass`,
has been greatly improved in various ways.
It now uses a full-fledged CSS3 parser,
so it should be able to handle any valid CSS3,
as well as most hacks and proprietary syntax.

`sass-convert` can now convert between Sass and SCSS.
This is normally inferred from the filename,
but it can also be specified using the `--from` and `--to` flags.
For example:

    $ generate-sass | sass-convert --from sass --to scss | consume-scss

It's also now possible to convert a file in-place --
that is, overwrite the old file with the new file.
This is useful for converting files in the [Sass 2 syntax](#3-0-0-deprecations)
to the new Sass 3 syntax,
e.g. by doing `sass-convert --in-place --from sass2 style.sass`.

#### `--recursive`

The `--recursive` option allows `sass-convert` to convert an entire directory of files.
`--recursive` requires both the `--from` and `--to` flags to be specified.
For example:

    # Convert all .sass files in stylesheets/ to SCSS.
    # "sass2" means that these files are assumed to use the Sass 2 syntax.
    $ sass-convert --recursive --from sass2 --to scss stylesheets/

#### `--dasherize`

The `--dasherize` options converts all underscores to hyphens,
which are now allowed as part of identifiers in Sass.
Note that since underscores may still be used in place of hyphens
when referring to mixins and variables,
this won't cause any backwards-incompatibilities.

#### Convert Less to SCSS

`sass-convert` can also convert [Less](http://lesscss.org) files
to SCSS (or the indented syntax, although I anticipate less interest in that).
For example:

    # Convert all .less files in the current directory into .scss files
    sass-convert --from less --to scss --recursive .

This is done using the Less parser, so it requires that the `less` RubyGem be installed.

##### Incompatibilities

Because of the reasonably substantial differences between Sass and Less,
there are some things that can't be directly translated,
and one feature that can't be translated at all.
In the tests I've run on open-source Less stylesheets,
none of these have presented issues, but it's good to be aware of them.

First, Less doesn't distinguish fully between mixins and selector inheritance.
In Less, all classes and some other selectors may be used as mixins,
alongside more Sass-like mixins.
If a class is being used as a mixin,
it may also be used directly in the HTML,
so it's not safe to translate it into a Sass mixin.
What `sass-convert` does instead is leave the class in the stylesheet as a class,
and use {file:SASS_REFERENCE.md#extend `@extend`}
rather than {file:SASS_REFERENCE.md#including_a_mixin `@include`}
to take on the styles of that class.
Although `@extend` and mixins work quite differently,
using `@extend` here doesn't actually seem to make a difference in practice.

Another issue with Less mixins is that Less allows nested selectors
(such as `.body .button` or `.colors > .teal`) to be used
as a means of "namespacing" mixins.
Sass's `@extend` doesn't work that way,
so it does away with the namespacing and just extends the base class
(so `.colors > .teal` becomes simply `@extend .teal`).
In practice, this feature doesn't seem to be widely-used,
but `sass-convert` will print a warning and leave a comment
when it encounters it just in case.

Finally, Less has the ability to directly access variables and property values
defined in other selectors, which Sass does not support.
Whenever such an accessor is used,
`sass-convert` will print a warning
and comment it out in the SCSS output.
Like namespaced mixins, though,
this does not seem to be a widely-used feature.

### `@warn` Directive

A new directive `@warn` has been added that allows Sass libraries to emit warnings.
This can be used to issue deprecation warnings, discourage sloppy use of mixins, etc.
`@warn` takes a single argument: a SassScript expression that will be
displayed on the console along with a stylesheet trace for locating the warning.
For example:

    @mixin blue-text {
      @warn "The blue-text mixin is deprecated. Use new-blue-text instead.";
      color: #00f;
    }

Warnings may be silenced with the new `--quiet` command line option,
or the corresponding {file:SASS_REFERENCE.md#quiet-option `:quiey` Sass option}.
This option will also affect warnings printed by Sass itself.
Warnings are off by default in the Rails, Rack, and Merb production environments.

### Sass::Plugin API

{Sass::Plugin} now has a large collection of callbacks that allow users
to run code when various actions are performed.
For example:

    Sass::Plugin.on_updating_stylesheet do |template, css|
      puts "#{template} has been compiled to #{css}!"
    end

For a full list of callbacks and usage notes, see the {Sass::Plugin} documentation.

{Sass::Plugin} also has a new method,
{Sass::Plugin#force_update_stylesheets force_update_stylesheets}.
This works just like {Sass::Plugin#update_stylesheets},
except that it doesn't check modification times and doesn't use the cache;
all stylesheets are always compiled anew.

### Output Formatting

Properties with a value and *also* nested properties
are now rendered with the nested properties indented.
For example:

    margin: auto
      top: 10px
      bottom: 20px

is now compiled to:

    margin: auto;
      margin-top: 10px;
      margin-bottom: 20px;

#### `:compressed` Style

When the `:compressed` style is used,
colors will be output as the minimal possible representation.
This means whichever is smallest of the HTML4 color name
and the hex representation (shortened to the three-letter version if possible).

### Stylesheet Updating Speed

Several caching layers were added to Sass's stylesheet updater.
This means that it should run significantly faster.
This benefit will be seen by people using Sass in development mode
with Rails, Rack, and Merb,
as well as people using `sass --watch` from the command line,
and to a lesser (but still significant) extent `sass --update`.
Thanks to [thedarkone](http://github.com/thedarkone).

### Error Backtraces

Numerous bugs were fixed with the backtraces given for Sass errors,
especially when importing files and using mixins.
All imports and mixins will now show up in the Ruby backtrace,
with the proper filename and line number.

In addition, when the `sass` executable encounters an error,
it now prints the filename where the error occurs,
as well as a backtrace of Sass imports and mixins.

### Ruby 1.9 Support

* Sass and `css2sass` now produce more descriptive errors
  when given a template with invalid byte sequences for that template's encoding,
  including the line number and the offending character.

* Sass and `css2sass` now accept Unicode documents with a
  [byte-order-mark](http://en.wikipedia.org/wiki/Byte_order_mark).

### Firebug Support

A new {file:SASS_REFERENCE.md#debug_info-option `:debug_info` option}
has been added that emits line-number and filename information
to the CSS file in a browser-readable format.
This can be used with the new [FireSass Firebug extension](https://addons.mozilla.org/en-US/firefox/addon/103988)
to report the Sass filename and line number for generated CSS files.

This is also available via the `--debug-info` command-line flag.

### Minor Improvements

* If a CSS or Sass function is used that has the name of a color,
  it will now be parsed as a function rather than as a color.
  For example, `fuchsia(12)` now renders as `fuchsia(12)`
  rather than `fuchsia 12`,
  and `tealbang(12)` now renders as `tealbang(12)`
  rather than `teal bang(12)`.

* The Sass Rails and Merb plugins now use Rack middleware by default.

* Haml is now compatible with the [Rip](http://hellorip.com/) package management system.
  Thanks to [Josh Peek](http://joshpeek.com/).

* Indented-syntax `/*` comments may now include `*` on lines beyond the first.

* A {file:SASS_REFERENCE.md#read_cache-option `:read_cache`} option has been added
  to allow the Sass cache to be read from but not written to.

* Stylesheets are no longer checked during each request
  when running tests in Rails.
  This should speed up some tests significantly.

## 2.2.24

[Tagged on GitHub](http://github.com/nex3/haml/commit/2.2.24).

* Parent references -- the `&` character --
  may only be placed at the beginning of simple selector sequences in Sass 3.
  Placing them elsewhere is deprecated in 2.2.24 and will print a warning.
  For example, `foo &.bar` is allowed, but `foo .bar&` is not.

## 2.2.23

[Tagged on GitHub](http://github.com/nex3/haml/commit/2.2.23).

* Don't crash when `rake gems` is run in Rails with Sass installed.
  Thanks to [Florian Frank](http://github.com/flori).

* When raising a file-not-found error,
  add a list of load paths that were checked.

* If an import isn't found for a cached Sass file and the
  {file:SASS_REFERENCE.md#full_exception `:full_exception option`} is enabled,
  print the full exception rather than raising it.

* Fix a bug with a weird interaction with Haml, DataMapper, and Rails 3
  that caused some tag helpers to go into infinite recursion.

## 2.2.22

[Tagged on GitHub](http://github.com/nex3/haml/commit/2.2.22).

* Add a railtie so Haml and Sass will be automatically loaded in Rails 3.
  Thanks to [Daniel Neighman](http://pancakestacks.wordpress.com/).

* Make loading the gemspec not crash on read-only filesystems like Heroku's.

## 2.2.21

[Tagged on GitHub](http://github.com/nex3/haml/commit/2.2.21).

* Fix a few bugs in the git-revision-reporting in {Sass::Version#version}.
  In particular, it will still work if `git gc` has been called recently,
  or if various files are missing.

* Always use `__FILE__` when reading files within the Haml repo in the `Rakefile`.
  According to [this bug report](http://github.com/carlhuda/bundler/issues/issue/44),
  this should make Sass work better with Bundler.

## 2.2.20

[Tagged on GitHub](http://github.com/nex3/haml/commit/2.2.20).

* If the cache file for a given Sass file is corrupt
  because it doesn't have enough content,
  produce a warning and read the Sass file
  rather than letting the exception bubble up.
  This is consistent with other sorts of sassc corruption handling.

* Calls to `defined?` shouldn't interfere with Rails' autoloading
  in very old versions (1.2.x).

## 2.2.19

[Tagged on GitHub](http://github.com/nex3/haml/commit/2.2.18).

There were no changes made to Sass between versions 2.2.18 and 2.2.19.

## 2.2.18

[Tagged on GitHub](http://github.com/nex3/haml/commit/2.2.18).

* Use `Rails.env` rather than `RAILS_ENV` when running under Rails 3.0.
  Thanks to [Duncan Grazier](http://duncangrazier.com/).

* Support `:line_numbers` as an alias for {file:SASS_REFERENCE.md#line_numbers-option `:line_comments`},
  since that's what the docs have said forever.
  Similarly, support `--line-numbers` as a command-line option.

* Add a `--unix-newlines` flag to all executables
  for outputting Unix-style newlines on Windows.

* Add a {file:SASS_REFERENCE.md#unix_newlines-option `:unix_newlines` option}
  for {Sass::Plugin} for outputting Unix-style newlines on Windows.

* Fix the `--cache-location` flag, which was previously throwing errors.
  Thanks to [tav](http://tav.espians.com/).

* Allow comments at the beginning of the document to have arbitrary indentation,
  just like comments elsewhere.
  Similarly, comment parsing is a little nicer than before.

## 2.2.17

[Tagged on GitHub](http://github.com/nex3/haml/commit/2.2.16).

* When the {file:SASS_REFERENCE.md#full_exception-option `:full_exception` option}
  is false, raise the error in Ruby code rather than swallowing it
  and printing something uninformative.

* Fixed error-reporting when something goes wrong when loading Sass
  using the `sass` executable.
  This used to raise a NameError because `Sass::SyntaxError` wasn't defined.
  Now it'll raise the correct exception instead.

* Report the filename in warnings about selectors without properties.

* `nil` values for Sass options are now ignored,
  rather than raising errors.

* Fix a bug that appears when Plugin template locations
  have multiple trailing slashes.
  Thanks to [Jared Grippe](http://jaredgrippe.com/).

### Must Read!

* When `@import` is given a filename without an extension,
  the behavior of rendering a CSS `@import` if no Sass file is found
  is deprecated.
  In future versions, `@import foo` will either import the template
  or raise an error.

## 2.2.16

[Tagged on GitHub](http://github.com/nex3/haml/commit/2.2.16).

* Fixed a bug where modules containing user-defined Sass functions
  weren't made available when simply included in {Sass::Script::Functions}
  ({Sass::Script::Functions Functions} needed to be re-included in
  {Sass::Script::Functions::EvaluationContext Functions::EvaluationContext}).
  Now the module simply needs to be included in {Sass::Script::Functions}.

## 2.2.15

[Tagged on GitHub](http://github.com/nex3/haml/commit/2.2.15).

* Added {Sass::Script::Color#with} for a way of setting color channels
  that's easier than manually constructing a new color
  and is forwards-compatible with alpha-channel colors
  (to be introduced in Sass 2.4).

* Added a missing require in Sass that caused crashes
  when it was being run standalone.

## 2.2.14

[Tagged on GitHub](http://github.com/nex3/haml/commit/2.2.14).

* All Sass functions now raise explicit errors if their inputs
  are of the incorrect type.

* Allow the SassScript `rgb()` function to take percentages
  in addition to numerical values.

* Fixed a bug where SassScript strings with `#` followed by `#{}` interpolation
  didn't evaluate the interpolation.

### SassScript Ruby API

These changes only affect people defining their own Sass functions
using {Sass::Script::Functions}.

* Sass::Script::Color#value attribute is deprecated.
  Use {Sass::Script::Color#rgb} instead.
  The returned array is now frozen as well.

* Add an `assert_type` function that's available to {Sass::Script::Functions}.
  This is useful for typechecking the inputs to functions.

### Rack Support

Sass 2.2.14 includes Rack middleware for running Sass,
meaning that all Rack-enabled frameworks can now use Sass.
To activate this, just add

    require 'sass/plugin/rack'
    use Sass::Plugin::Rack

to your `config.ru`.
See the {Sass::Plugin::Rack} documentation for more details.

## 2.2.13

[Tagged on GitHub](http://github.com/nex3/haml/commit/2.2.13).

There were no changes made to Sass between versions 2.2.12 and 2.2.13.

## 2.2.12

[Tagged on GitHub](http://github.com/nex3/haml/commit/2.2.12).

* Fix a stupid bug introduced in 2.2.11 that broke the Sass Rails plugin.

## 2.2.11

[Tagged on GitHub](http://github.com/nex3/haml/commit/2.2.11).

* Added a note to errors on properties that could be pseudo-classes (e.g. `:focus`)
  indicating that they should be backslash-escaped.

* Automatically interpret properties that could be pseudo-classes as such
  if {file:SASS_REFERENCE.md.html#property_syntax-option `:property_syntax`}
  is set to `:new`.

* Fixed `css2sass`'s generation of pseudo-classes so that they're backslash-escaped.

* Don't crash if the Haml plugin skeleton is installed and `rake gems:install` is run.

* Don't use `RAILS_ROOT` directly.
  This no longer exists in Rails 3.0.
  Instead abstract this out as `Haml::Util.rails_root`.
  This changes makes Haml fully compatible with edge Rails as of this writing.

* Make use of a Rails callback rather than a monkeypatch to check for stylesheet updates
  in Rails 3.0+.

## 2.2.10

[Tagged on GitHub](http://github.com/nex3/haml/commit/2.2.10).

* Add support for attribute selectors with spaces around the `=`.
  For example:

      a[href = http://google.com]
        color: blue

## 2.2.9

[Tagged on GitHub](http://github.com/nex3/haml/commit/2.2.9).

There were no changes made to Sass between versions 2.2.8 and 2.2.9.

## 2.2.8

[Tagged on GitHub](http://github.com/nex3/haml/commit/2.2.8).

There were no changes made to Sass between versions 2.2.7 and 2.2.8.

## 2.2.7

[Tagged on GitHub](http://github.com/nex3/haml/commit/2.2.7).

There were no changes made to Sass between versions 2.2.6 and 2.2.7.

## 2.2.6

[Tagged on GitHub](http://github.com/nex3/haml/commit/2.2.6).

* Don't crash when the `__FILE__` constant of a Ruby file is a relative path,
  as apparently happens sometimes in TextMate
  (thanks to [Karl Varga](http://github.com/kjvarga)).

* Add "Sass" to the `--version` string for the executables.

## 2.2.5

[Tagged on GitHub](http://github.com/nex3/haml/commit/2.2.5).

There were no changes made to Sass between versions 2.2.4 and 2.2.5.

## 2.2.4

[Tagged on GitHub](http://github.com/nex3/haml/commit/2.2.4).

* Don't add `require 'rubygems'` to the top of init.rb when installed
  via `sass --rails`. This isn't necessary, and actually gets
  clobbered as soon as haml/template is loaded.

* Document the previously-undocumented {file:SASS_REFERENCE.md#line-option `:line` option},
  which allows the number of the first line of a Sass file to be set for error reporting.

## 2.2.3

[Tagged on GitHub](http://github.com/nex3/haml/commit/2.2.3).

Sass 2.2.3 prints line numbers for warnings about selectors
with no properties.

## 2.2.2

[Tagged on GitHub](http://github.com/nex3/haml/commit/2.2.2).

Sass 2.2.2 is a minor bug-fix release.
Notable changes include better parsing of mixin definitions and inclusions
and better support for Ruby 1.9.

## 2.2.1

[Tagged on GitHub](http://github.com/nex3/haml/commit/2.2.1).

Sass 2.2.1 is a minor bug-fix release.

### Must Read!

* It used to be acceptable to use `-` immediately following variable names,
  without any whitespace in between (for example, `!foo-!bar`).
  This is now deprecated, so that in the future variables with hyphens
  can be supported. Surround `-` with spaces.

## 2.2.0

[Tagged on GitHub](http://github.com/nex3/haml/commit/2.2.0).

The 2.2 release marks a significant step in the evolution of the Sass
language. The focus has been to increase the power of Sass to keep
your stylesheets maintainable by allowing new forms of abstraction to
be created within your stylesheets and the stylesheets provided by
others that you can download and import into your own. The fundamental
units of abstraction in Sass are variables and mixins. Please read
below for a list of changes:

### Must Read!

* Sass Comments (//) used to only comment out a single line. This was deprecated
  in 2.0.10 and starting in 2.2, Sass comments will comment out any lines indented
  under them. Upgrade to 2.0.10 in order to see deprecation warnings where this change
  affects you.

* Implicit Strings within SassScript are now deprecated and will be removed in 2.4.
  For example: `border= !width solid #00F` should now be written as `border: #{!width} solid #00F`
  or as `border= !width "solid" #00F`. After upgrading to 2.2, you will see deprecation warnings
  if you have sass files that use implicit strings.


### Sass Syntax Changes

#### Flexible Indentation

The indentation of Sass documents is now flexible. The first indent
that is detected will determine the indentation style for that
document. Tabs and spaces may never be mixed, but within a document,
you may choose to use tabs or a flexible number of spaces.

#### Multiline Sass Comments

Sass Comments (//) will now comment out whatever is indented beneath
them. Previously they were single line when used at the top level of a
document. Upgrading to the latest stable version will give you
deprecation warnings if you have silent comments with indentation
underneath them.

#### Mixin Arguments

Sass Mixins now accept any number of arguments. To define a mixin with
arguments, specify the arguments as a comma-delimited list of
variables like so:

    =my-mixin(!arg1, !arg2, !arg3)

As before, the definition of the mixin is indented below the mixin
declaration. The variables declared in the argument list may be used
and will be bound to the values passed to the mixin when it is
invoked.  Trailing arguments may have default values as part of the
declaration:

    =my-mixin(!arg1, !arg2 = 1px, !arg3 = blue)

In the example above, the mixin may be invoked by passing 1, 2 or 3
arguments to it. A similar syntax is used to invoke a mixin that
accepts arguments:

    div.foo
      +my-mixin(1em, 3px)

When a mixin has no required arguments, the parenthesis are optional.

The default values for mixin arguments are evaluated in the global
context at the time when the mixin is invoked, they may also reference
the previous arguments in the declaration. For example:

    !default_width = 30px
    =my-fancy-mixin(!width = !default_width, !height = !width)
      width= !width
      height= !height

    .default-box
      +my-fancy-mixin

    .square-box
      +my-fancy-mixin(50px)

    .rectangle-box
      +my-fancy-mixin(25px, 75px)

    !default_width = 10px
    .small-default-box
      +my-fancy-mixin


compiles to:

    .default-box {
      width: 30px;
      height: 30px; }

    .square-box {
      width: 50px;
      height: 50px; }

    .rectangle-box {
      width: 25px;
      height: 75px; }

    .small-default-box {
      width: 10px;
      height: 10px; }


### Sass, Interactive

The sass command line option -i now allows you to quickly and
interactively experiment with SassScript expressions. The value of the
expression you enter will be printed out after each line. Example:

    $ sass -i
    >> 5px
    5px
    >> 5px + 10px
    15px
    >> !five_pixels = 5px
    5px
    >> !five_pixels + 10px
    15px

### SassScript

The features of SassScript have been greatly enhanced with new control
directives, new fundamental data types, and variable scoping.

#### New Data Types

SassScript now has four fundamental data types:

1. Number
2. String
3. Boolean (New in 2.2)
4. Colors

#### More Flexible Numbers

Like JavaScript, SassScript numbers can now change between floating
point and integers. No explicit casting or decimal syntax is
required. When a number is emitted into a CSS file it will be rounded
to the nearest thousandth, however the internal representation
maintains much higher precision.

#### Improved Handling of Units

While Sass has long supported numbers with units, it now has a much
deeper understanding of them. The following are examples of legal
numbers in SassScript:

    0, 1000, 6%, -2px, 5pc, 20em, or 2foo.

Numbers of the same unit may always be added and subtracted. Numbers
that have units that Sass understands and finds comparable, can be
combined, taking the unit of the first number. Numbers that have
non-comparable units may not be added nor subtracted -- any attempt to
do so will cause an error. However, a unitless number takes on the
unit of the other number during a mathematical operation. For example:

    >> 3mm + 4cm
    43mm
    >> 4cm + 3mm
    4.3cm
    >> 3cm + 2in
    8.08cm
    >> 5foo + 6foo
    11foo
    >> 4% + 5px
    SyntaxError: Incompatible units: 'px' and '%'.
    >> 5 + 10px
    15px

Sass allows compound units to be stored in any intermediate form, but
will raise an error if you try to emit a compound unit into your css
file.

    >> !em_ratio = 1em / 16px
    0.063em/px
    >> !em_ratio * 32px
    2em
    >> !em_ratio * 40px
    2.5em

#### Colors

A color value can be declared using a color name, hexadecimal,
shorthand hexadecimal, the rgb function, or the hsl function. When
outputting a color into css, the color name is used, if any, otherwise
it is emitted as hexadecimal value. Examples:

    > #fff
    white
    >> white
    white
    >> #FFFFFF
    white
    >> hsl(180, 100, 100)
    white
    >> rgb(255, 255, 255)
    white
    >> #AAA
    #aaaaaa

Math on color objects is performed piecewise on the rgb
components. However, these operations rarely have meaning in the
design domain (mostly they make sense for gray-scale colors).

    >> #aaa + #123
    #bbccdd
    >> #333 * 2
    #666666

#### Booleans

Boolean objects can be created by comparison operators or via the
`true` and `false` keywords.  Booleans can be combined using the
`and`, `or`, and `not` keywords.

    >> true
    true
    >> true and false
    false
    >> 5 < 10
    true
    >> not (5 < 10)
    false
    >> not (5 < 10) or not (10 < 5)
    true
    >> 30mm == 3cm
    true
    >> 1px == 1em
    false

#### Strings

Unicode escapes are now allowed within SassScript strings.

### Control Directives

New directives provide branching and looping within a sass stylesheet
based on SassScript expressions. See the [Sass
Reference](SASS_REFERENCE.md.html#control_directives) for complete
details.

#### @for

The `@for` directive loops over a set of numbers in sequence, defining
the current number into the variable specified for each loop. The
`through` keyword means that the last iteration will include the
number, the `to` keyword means that it will stop just before that
number.

    @for !x from 1px through 5px
      .border-#{!x}
        border-width= !x

compiles to:

    .border-1px {
      border-width: 1px; }

    .border-2px {
      border-width: 2px; }

    .border-3px {
      border-width: 3px; }

    .border-4px {
      border-width: 4px; }

    .border-5px {
      border-width: 5px; }

#### @if / @else if / @else

The branching directives `@if`, `@else if`, and `@else` let you select
between several branches of sass to be emitted, based on the result of
a SassScript expression. Example:

    !type = "monster"
    p
      @if !type == "ocean"
        color: blue
      @else if !type == "matador"
        color: red
      @else if !type == "monster"
        color: green
      @else
        color: black

is compiled to:

    p {
      color: green; }

#### @while

The `@while` directive lets you iterate until a condition is
met. Example:

    !i = 6
    @while !i > 0
      .item-#{!i}
        width = 2em * !i
      !i = !i - 2

is compiled to:

    .item-6 {
      width: 12em; }

    .item-4 {
      width: 8em; }

    .item-2 {
      width: 4em; }

### Variable Scoping

The term "constant" has been renamed to "variable." Variables can be
declared at any scope (a.k.a. nesting level) and they will only be
visible to the code until the next outdent. However, if a variable is
already defined in a higher level scope, setting it will overwrite the
value stored previously.

In this code, the `!local_var` variable is scoped and hidden from
other higher level scopes or sibling scopes:

    .foo
      .bar
        !local_var = 1px
        width= !local_var
      .baz
        // this will raise an undefined variable error.
        width= !local_var
      // as will this
      width= !local_var

In this example, since the `!global_var` variable is first declared at
a higher scope, it is shared among all lower scopes:

    !global_var = 1px
    .foo
      .bar
        !global_var = 2px
        width= !global_var
      .baz
        width= !global_var
      width= !global_var

compiles to:

    .foo {
      width: 2px; }
      .foo .bar {
        width: 2px; }
      .foo .baz {
        width: 2px; }


### Interpolation

Interpolation has been added. This allows SassScript to be used to
create dynamic properties and selectors.  It also cleans up some uses
of dynamic values when dealing with compound properties. Using
interpolation, the result of a SassScript expression can be placed
anywhere:

    !x = 1
    !d = 3
    !property = "border"
    div.#{!property}
      #{!property}: #{!x + !d}px solid
      #{!property}-color: blue

is compiled to:

    div.border {
      border: 4px solid;
      border-color: blue; }

### Sass Functions

SassScript defines some useful functions that are called using the
normal CSS function syntax:

    p
      color = hsl(0, 100%, 50%)

is compiled to:

    #main {
      color: #ff0000; }

The following functions are provided: `hsl`, `percentage`, `round`,
`ceil`, `floor`, and `abs`.  You can define additional functions in
ruby.

See {Sass::Script::Functions} for more information.


### New Options

#### `:line_comments`

To aid in debugging, You may set the `:line_comments` option to
`true`. This will cause the sass engine to insert a comment before
each selector saying where that selector was defined in your sass
code.

#### `:template_location`

The {Sass::Plugin} `:template_location` option now accepts a hash of
sass paths to corresponding css paths. Please be aware that it is
possible to import sass files between these separate locations -- they
are not isolated from each other.

### Miscellaneous Features

#### `@debug` Directive

The `@debug` directive accepts a SassScript expression and emits the
value of that expression to the terminal (stderr).

Example:

    @debug 1px + 2px

During compilation the following will be printed:

    Line 1 DEBUG: 3px

#### Ruby 1.9 Support

Sass now fully supports Ruby 1.9.1.

#### Sass Cache

By default, Sass caches compiled templates and
[partials](SASS_REFERENCE.md.html#partials).  This dramatically speeds
up re-compilation of large collections of Sass files, and works best
if the Sass templates are split up into separate files that are all
[`@import`](SASS_REFERENCE.md.html#import)ed into one large file.

Without a framework, Sass puts the cached templates in the
`.sass-cache` directory.  In Rails and Merb, they go in
`tmp/sass-cache`.  The directory can be customized with the
[`:cache_location`](#cache_location-option) option.  If you don't want
Sass to use caching at all, set the [`:cache`](#cache-option) option
to `false`.<|MERGE_RESOLUTION|>--- conflicted
+++ resolved
@@ -3,7 +3,6 @@
 * Table of contents
 {:toc}
 
-<<<<<<< HEAD
 ## 3.2.0 (Unreleased)
 
 ### `@content`
@@ -171,14 +170,13 @@
 
 * `#{}` interpolation is now disallowed in all `@import` statements
   except for those using `url()`.
-=======
+
 ## 3.1.21 (Unreleased)
 
 * Preserve single-line comments that are embedded within multi-line comments.
 
 * Update the bundled version of [Listen](https://github.com/guard/listen) to
   0.4.7.
->>>>>>> 34059b24
 
 ## 3.1.20
 
