# Sass Changelog

* Table of contents
{:toc}

## 3.0.19 (Unreleased)

<<<<<<< HEAD
* Make the alpha value for `rgba` colors respect {Sass::Script::Number::PRECISION}.
=======
* Remove all newlines in selectors in `:compressed` mode.

* Make color names case-insensitive.

* Properly detect SCSS files when using `sass -c`.

* Allow the `--unix-newlines` flag to work on Unix, where it's a no-op.
>>>>>>> 098c8c25

## 3.0.18

[Tagged on GitHub](http://github.com/nex3/haml/commit/3.0.18).

* Don't require `rake` in the gemspec, for bundler compatibility under
  JRuby. Thanks to [Gordon McCreight](http://www.gmccreight.com/blog).

* Add a command-line option `--stop-on-error` that causes Sass to exit
  when a file fails to compile using `--watch` or `--update`.

* Fix a bug in `haml_tag` that would allow duplicate attributes to be added
  and make `data-` attributes not work.

* Get rid of the annoying RDoc errors on install.

* Disambiguate references to the `Rails` module when `haml-rails` is installed.

* Allow `@import` in SCSS to import multiple files in the same `@import` rule.

## 3.0.17

[Tagged on GitHub](http://github.com/nex3/haml/commit/3.0.17).

* Disallow `#{}` interpolation in `@media` queries or unrecognized directives.
  This was never allowed, but now it explicitly throws an error
  rather than just producing invalid CSS.

* Make `sass --watch` not throw an error when passed a single file or directory.

* Understand that mingw counts as Windows.

* Make `sass --update` return a non-0 exit code if one or more files being updated
  contained an error.

## 3.0.16

[Tagged on GitHub](http://github.com/nex3/haml/commit/3.0.16).

* Fix a bug where certain sorts of comments would get improperly
  rendered in the `:compact` style.

* Always allow a trailing `*/` in loud comments in the indented syntax.

* Fix a performance issue with SCSS parsing in rare cases.
  Thanks to [Chris Eppstein](http://chriseppstein.github.com).

* Use better heuristics for figuring out when someone might be using
  the wrong syntax with `sass --watch`.

## 3.0.15

[Tagged on GitHub](http://github.com/nex3/haml/commit/3.0.15).

* Fix a bug where `sass --watch` and `sass --update` were completely broken.

* Allow `@import`ed values to contain commas.

## 3.0.14

[Tagged on GitHub](http://github.com/nex3/haml/commit/3.0.14).

* Properly parse paths with drive letters on Windows (e.g. `C:\Foo\Bar.sass`)
  in the Sass executable.

* Compile Sass files in a deterministic order.

* Fix a bug where comments after `@if` statements in SCSS
  weren't getting passed through to the output document.

## 3.0.13

[Tagged on GitHub](http://github.com/nex3/haml/commit/3.0.13).

## CSS `@import` Directives

Sass is now more intelligent about when to compile `@import` directives to plain CSS.
Any of the following conditions will cause a literal CSS `@import`:

* Importing a path with a `.css` extension (e.g. `@import "foo.css"`).
* Importing a path with a media type (e.g. `@import "foo" screen;`).
* Importing an HTTP path (e.g. `@import "http://foo.com/style.css"`).
* Importing any URL (e.g. `@import url(foo)`).

The former two conditions always worked, but the latter two are new.

## `-moz-calc` Support

The new [`-moz-calc()` function](http://hacks.mozilla.org/2010/06/css3-calc/) in Firefox 4
will now be properly parsed by Sass.
`calc()` was already supported, but because the parsing rules are different
than for normal CSS functions, this had to be expanded to include `-moz-calc`.

In anticipation of wider browser support, in fact,
*any* function named `-*-calc` (such as `-webkit-calc` or `-ms-calc`)
will be parsed the same as the `calc` function.

## `:-moz-any` Support

The [`:-moz-any` pseudoclass selector](http://hacks.mozilla.org/2010/05/moz-any-selector-grouping/)
is now parsed by Sass.

## `--require` Flag

The Sass command-line executable can now require Ruby files
using the `--require` flag (or `-r` for short).

## Rails Support

Make sure the default Rails options take precedence over the default non-Rails options.
This makes `./script/server --daemon` work again.

### Rails 3 Support

Support for Rails 3 versions prior to beta 4 has been removed.
Upgrade to Rails 3.0.0.beta4 if you haven't already.

## 3.0.12

[Tagged on GitHub](http://github.com/nex3/haml/commit/3.0.12).

## Rails 3 Support

Apparently the last version broke in new and exciting ways under Rails 3,
due to the inconsistent load order caused by certain combinations of gems.
3.0.12 hacks around that inconsistency, and *should* be fully Rails 3-compatible.

### Deprecated: Rails 3 Beta 3

Haml's support for Rails 3.0.0.beta.3 has been deprecated.
Haml 3.0.13 will only support 3.0.0.beta.4.

## 3.0.11

[Tagged on GitHub](http://github.com/nex3/haml/commit/3.0.11).

There were no changes made to Haml between versions 3.0.10 and 3.0.11.

## Rails 3 Support

Make sure Sass *actually* regenerates stylesheets under Rails 3.
The fix in 3.0.10 didn't work because the Rack stack we were modifying
wasn't reloaded at the proper time.

## Bug Fixes

* Give a decent error message when `--recursive` is used
  in `sass-convert` without a directory.

## 3.0.10

[Tagged on GitHub](http://github.com/nex3/haml/commit/3.0.10).

### Appengine-JRuby Support

The way we determine the location of the Haml installation
no longer breaks the version of JRuby
used by [`appengine-jruby`](http://code.google.com/p/appengine-jruby/).

### Rails 3 Support

Sass will regenerate stylesheets under Rails 3
even when no controllers are being accessed.

### Other Improvements

* When using `sass-convert --from sass2 --to sass --recursive`,
  suggest the use of `--in-place` as well.

## 3.0.9

[Tagged on GitHub](http://github.com/nex3/haml/commit/3.0.9).

There were no changes made to Sass between versions 3.0.8 and 3.0.9.
A bug in Gemcutter caused the gem to be uploaded improperly.

## 3.0.8

[Tagged on GitHub](http://github.com/nex3/haml/commit/3.0.8).

* Fix a bug with Rails versions prior to Rails 3.

## 3.0.7

[Tagged on GitHub](http://github.com/nex3/haml/commit/3.0.7).

### Encoding Support

Sass 3.0.7 adds support for `@charset` for declaring the encoding of a stylesheet.
For details see {file:SASS_REFERENCE.md#encodings the reference}.

The `sass` and `sass-convert` executables also now take an `-E` option
for specifying the encoding of Sass/SCSS/CSS files.

### Bug Fixes

* When compiling a file named `.sass` but with SCSS syntax specified,
  use the latter (and vice versa).

* Fix a bug where interpolation would cause some selectors to render improperly.

* If a line in a Sass comment starts with `*foo`,
  render it as `*foo` rather than `* *foo`.

## 3.0.6

[Tagged on GitHub](http://github.com/nex3/haml/commit/3.0.6).

There were no changes made to Sass between versions 3.0.5 and 3.0.6.

## 3.0.5

[Tagged on GitHub](http://github.com/nex3/haml/commit/3.0.5).

### `#{}` Interpolation in Properties

Previously, using `#{}` in some places in properties
would cause a syntax error.
Now it can be used just about anywhere.

Note that when `#{}` is used near operators like `/`,
those operators are treated as plain CSS
rather than math operators.
For example:

    p {
      $font-size: 12px;
      $line-height: 30px;
      font: #{$font-size}/#{$line-height};
    }

is compiled to:

    p {
      font: 12px/30px;
    }

This is useful, since normally {file:SASS_REFERENCE.md#division-and-slash
a slash with variables is treated as division}.

### Recursive Mixins

Mixins that include themselves will now print
much more informative error messages.
For example:

    @mixin foo {@include bar}
    @mixin bar {@include foo}
    @include foo

will print:

    An @include loop has been found:
        foo includes bar
        bar includes foo

Although it was previously possible to use recursive mixins
without causing infinite looping, this is now disallowed,
since there's no good reason to do it.

### Rails 3 Support

Fix Sass configuration under Rails 3.
Thanks [Dan Cheail](http://github.com/codeape).

### `sass --no-cache`

Make the `--no-cache` flag properly forbid Sass from writing `.sass-cache` files.

## 3.0.4

[Tagged on GitHub](http://github.com/nex3/haml/commit/3.0.4).

* Raise an informative error when function arguments have a mispaced comma,
  as in `foo(bar, )`.

* Fix a performance problem when using long function names
  such as `-moz-linear-gradient`.

## 3.0.3

[Tagged on GitHub](http://github.com/nex3/haml/commit/3.0.3).

### Rails 3 Support

Make sure Sass is loaded properly when using Rails 3
along with non-Rails-3-compatible plugins like some versions of `will_paginate`.

Also, In order to make some Rails loading errors like the above easier to debug,
Sass will now raise an error if `Rails.root` is `nil` when Sass is loading.
Previously, this would just cause the paths to be mis-set.

### Merb Support

Merb, including 1.1.0 as well as earlier versions,
should *really* work with this release.

### Bug Fixes

* Raise an informative error when mixin arguments have a mispaced comma,
  as in `@include foo(bar, )`.

* Make sure SassScript subtraction happens even when nothing else dynamic is going on.

* Raise an error when colors are used with the wrong number of digits.

## 3.0.2

[Tagged on GitHub](http://github.com/nex3/haml/commit/3.0.2).

### Merb 1.1.0 Support

Fixed a bug inserting the Sass plugin into the Merb 1.1.0 Rack application.

### Bug Fixes

* Allow identifiers to begin with multiple underscores.

* Don't raise an error when using `haml --rails` with older Rails versions.

## 3.0.1

[Tagged on GitHub](http://github.com/nex3/haml/commit/3.0.1).

### Installation in Rails

`haml --rails` is no longer necessary for installing Sass in Rails.
Now all you need to do is add `gem "haml"` to the Gemfile for Rails 3,
or add `config.gem "haml"` to `config/environment.rb` for previous versions.

`haml --rails` will still work,
but it has been deprecated and will print an error message.
It will not work in the next version of Sass.

### Rails 3 Beta Integration

* Make sure manually importing the Sass Rack plugin still works with Rails,
  even though it's not necessary now.

* Allow Sass to be configured in Rails even when it's being lazy-loaded.

### `:template_location` Methods

The {file:SASS_REFERENCE.md#template_location-option `:template_location` option}
can be either a String, a Hash, or an Array.
This makes it difficult to modify or use with confidence.
Thus, three new methods have been added for handling it:

* {Sass::Plugin#template_location_array} --
  Returns the template locations and CSS locations formatted as an array.

* {Sass::Plugin#add_template_location} --
  Converts the template location option to an array and adds a new location.

* {Sass::Plugin#remove_template_location} --
  Converts the template location option to an array and removes an existing location.

## 3.0.0
{#3-0-0}

[Tagged on GitHub](http://github.com/nex3/haml/commit/3.0.0).

### Deprecations -- Must Read!
{#3-0-0-deprecations}

* Using `=` for SassScript properties and variables is deprecated,
  and will be removed in Sass 3.2.
  Use `:` instead.
  See also [this changelog entry](#3-0-0-sass-script-context)

* Because of the above, property values using `:`
  will be parsed more thoroughly than they were before.
  Although all valid CSS3 properties
  as well as most hacks and proprietary syntax should be supported,
  it's possible that some properties will break.
  If this happens, please report it to [the Sass mailing list](http://groups.google.com/group/haml).

* In addition, setting the default value of variables
  with `||=` is now deprecated
  and will be removed in Sass 3.2.
  Instead, add `!default` to the end of the value.
  See also [this changelog entry](#3-0-0-default-flag)

* The `!` prefix for variables is deprecated,
  and will be removed in Sass 3.2.
  Use `$` as a prefix instead.
  See also [this changelog entry](#3-0-0-dollar-prefix).

* The `css2sass` command-line tool has been deprecated,
  and will be removed in Sass 3.2.
  Use the new `sass-convert` tool instead.
  See also [this changelog entry](#3-0-0-sass-convert).

* Selector parent references using `&` can now only be used
  where element names are valid.
  This is because Sass 3 fully parses selectors
  to support the new [`@extend` directive](#3-0-0-extend),
  and it's possible that the `&` could be replaced by an element name.

### SCSS (Sassy CSS)

Sass 3 introduces a new syntax known as SCSS
which is fully compatible with the syntax of CSS3,
while still supporting the full power of Sass.
This means that every valid CSS3 stylesheet
is a valid SCSS file with the same meaning.
In addition, SCSS understands most CSS hacks
and vendor-specific syntax, such as [IE's old `filter` syntax](http://msdn.microsoft.com/en-us/library/ms533754%28VS.85%29.aspx).

SCSS files use the `.scss` extension.
They can import `.sass` files, and vice-versa.
Their syntax is fully described in the {file:SASS_REFERENCE.md Sass reference};
if you're already familiar with Sass, though,
you may prefer the {file:SCSS_FOR_SASS_USERS.md intro to SCSS for Sass users}.

Since SCSS is a much more approachable syntax for those new to Sass,
it will be used as the default syntax for the reference,
as well as for most other Sass documentation.
The indented syntax will continue to be fully supported, however.

Sass files can be converted to SCSS using the new `sass-convert` command-line tool.
For example:

    # Convert a Sass file to SCSS
    $ sass-convert style.sass style.scss

**Note that if you're converting a Sass file written for Sass 2**,
you should use the `--from sass2` flag.
For example:

    # Convert a Sass file to SCSS
    $ sass-convert --from sass2 style.sass style.scss

    # Convert all Sass files to SCSS
    $ sass-convert --recursive --in-place --from sass2 --to scss stylesheets/

### Syntax Changes {#3-0-0-syntax-changes}

#### SassScript Context
{#3-0-0-sass-script-context}

The `=` character is no longer required for properties that use SassScript
(that is, variables and operations).
All properties now use SassScript automatically;
this means that `:` should be used instead.
Variables should also be set with `:`.
For example, what used to be

    // Indented syntax
    .page
      color = 5px + 9px

should now be

    // Indented syntax
    .page
      color: 5px + 9px

This means that SassScript is now an extension of the CSS3 property syntax.
All valid CSS3 properties are valid SassScript,
and will compile without modification
(some invalid properties work as well, such as Microsoft's proprietary `filter` syntax).
This entails a few changes to SassScript to make it fully CSS3-compatible,
which are detailed below.

This also means that Sass will now be fully parsing all property values,
rather than passing them through unchanged to the CSS.
Although care has been taken to support all valid CSS3,
as well as hacks and proprietary syntax,
it's possible that a property that worked in Sass 2 won't work in Sass 3.
If this happens, please report it to [the Sass mailing list](http://groups.google.com/group/haml).

Note that if `=` is used,
SassScript will be interpreted as backwards-compatibly as posssible.
In particular, the changes listed below don't apply in an `=` context.

The `sass-convert` command-line tool can be used
to upgrade Sass files to the new syntax using the `--in-place` flag.
For example:

    # Upgrade style.sass:
    $ sass-convert --in-place style.sass

    # Upgrade all Sass files:
    $ sass-convert --recursive --in-place --from sass2 --to sass stylesheets/

##### Quoted Strings

Quoted strings (e.g. `"foo"`) in SassScript now render with quotes.
In addition, unquoted strings are no longer deprecated,
and render without quotes.
This means that almost all strings that had quotes in Sass 2
should not have quotes in Sass 3.

Although quoted strings render with quotes when used with `:`,
they do not render with quotes when used with `#{}`.
This allows quoted strings to be used for e.g. selectors
that are passed to mixins.

Strings can be forced to be quoted and unquoted using the new
\{Sass::Script::Functions#unquote unquote} and \{Sass::Script::Functions#quote quote}
functions.

##### Division and `/`

Two numbers separated by a `/` character
are allowed as property syntax in CSS,
e.g. for the `font` property.
SassScript also uses `/` for division, however,
which means it must decide what to do
when it encounters numbers separated by `/`.

For CSS compatibility, SassScript does not perform division by default.
However, division will be done in almost all cases where division is intended.
In particular, SassScript will perform division
in the following three situations:

1. If the value, or any part of it, is stored in a variable.
2. If the value is surrounded by parentheses.
3. If the value is used as part of another arithmetic expression.

For example:

    p
      font: 10px/8px
      $width: 1000px
      width: $width/2
      height: (500px/2)
      margin-left: 5px + 8px/2px

is compiled to:

    p {
      font: 10px/8px;
      width: 500px;
      height: 250px;
      margin-left: 9px; }

##### Variable Defaults

Since `=` is no longer used for variable assignment,
assigning defaults to variables with `||=` no longer makes sense.
Instead, the `!default` flag
should be added to the end of the variable value.
This syntax is meant to be similar to CSS's `!important` flag.
For example:

    $var: 12px !default;

#### Variable Prefix Character
{#3-0-0-dollar-prefix}

The Sass variable character has been changed from `!`
to the more aesthetically-appealing `$`.
For example, what used to be

    !width = 13px
    .icon
      width = !width

should now be

    $width: 13px
    .icon
      width: $width

The `sass-convert` command-line tool can be used
to upgrade Sass files to the new syntax using the `--in-place` flag.
For example:

    # Upgrade style.sass:
    $ sass-convert --in-place style.sass

    # Upgrade all Sass files:
    $ sass-convert --recursive --in-place --from sass2 --to sass stylesheets/

`!` may still be used, but it's deprecated and will print a warning.
It will be removed in the next version of Sass, 3.2.

#### Variable and Mixin Names

SassScript variable and mixin names may now contain hyphens.
In fact, they may be any valid CSS3 identifier.
For example:

    $prettiest-color: #542FA9
    =pretty-text
      color: $prettiest-color

In order to allow frameworks like [Compass](http://compass-style.org)
to use hyphens in variable names
while maintaining backwards-compatibility,
variables and mixins using hyphens may be referred to
with underscores, and vice versa.
For example:

    $prettiest-color: #542FA9
    .pretty
      // Using an underscore instead of a hyphen works
      color: $prettiest_color

#### Single-Quoted Strings

SassScript now supports single-quoted strings.
They behave identically to double-quoted strings,
except that single quotes need to be backslash-escaped
and double quotes do not.

#### Mixin Definition and Inclusion

Sass now supports the `@mixin` directive as a way of defining mixins (like `=`),
as well as the `@include` directive as a way of including them (like `+`).
The old syntax is *not* deprecated,
and the two are fully compatible.
For example:

    @mixin pretty-text
      color: $prettiest-color

    a
      @include pretty-text

is the same as:

    =pretty-text
      color: $prettiest-color

    a
      +pretty-text

#### Sass Properties

New-style properties (with the colon after the name) in indented syntax
now allow whitespace before the colon. For example:

    foo
      color : blue

#### Sass `@import`

The Sass `@import` statement now allows non-CSS files to be specified with quotes,
for similarity with the SCSS syntax. For example, `@import "foo.sass"`
will now import the `foo.sass` file, rather than compiling to `@import "foo.sass";`.

### `@extend`
{#3-0-0-extend}

There are often cases when designing a page
when one class should have all the styles of another class,
as well as its own specific styles.
The most common way of handling this is to use both the more general class
and the more specific class in the HTML.
For example, suppose we have a design for a normal error
and also for a serious error. We might write our markup like so:

    <div class="error seriousError">
      Oh no! You've been hacked!
    </div>

And our styles like so:

    .error {
      border: 1px #f00;
      background-color: #fdd;
    }
    .seriousError {
      border-width: 3px;
    }

Unfortunately, this means that we have to always remember
to use `.error` with `.seriousError`.
This is a maintenance burden, leads to tricky bugs,
and can bring non-semantic style concerns into the markup.

The `@extend` directive avoids these problems
by telling Sass that one selector should inherit the styles of another selector.
For example:

    .error {
      border: 1px #f00;
      background-color: #fdd;
    }
    .seriousError {
      @extend .error;
      border-width: 3px;
    }

This means that all styles defined for `.error`
are also applied to `.seriousError`,
in addition to the styles specific to `.seriousError`.
In effect, everything with class `.seriousError` also has class `.error`.

Other rules that use `.error` will work for `.seriousError` as well.
For example, if we have special styles for errors caused by hackers:

    .error.intrusion {
      background-image: url("/image/hacked.png");
    }

Then `<div class="seriousError intrusion">`
will have the `hacked.png` background image as well.

#### How it Works

`@extend` works by inserting the extending selector (e.g. `.seriousError`)
anywhere in the stylesheet that the extended selector (.e.g `.error`) appears.
Thus the example above:

    .error {
      border: 1px #f00;
      background-color: #fdd;
    }
    .error.intrusion {
      background-image: url("/image/hacked.png");
    }
    .seriousError {
      @extend .error;
      border-width: 3px;
    }

is compiled to:

    .error, .seriousError {
      border: 1px #f00;
      background-color: #fdd; }

    .error.intrusion, .seriousError.intrusion {
      background-image: url("/image/hacked.png"); }

    .seriousError {
      border-width: 3px; }

When merging selectors, `@extend` is smart enough
to avoid unnecessary duplication,
so something like `.seriousError.seriousError` gets translated to `.seriousError`.
In addition, it won't produce selectors that can't match anything, like `#main#footer`.

See also {file:SASS_REFERENCE.md#extend the `@extend` reference documentation}.

### Colors

SassScript color values are much more powerful than they were before.
Support was added for alpha channels,
and most of Chris Eppstein's [compass-colors](http://chriseppstein.github.com/compass-colors) plugin
was merged in, providing color-theoretic functions for modifying colors.

One of the most interesting of these functions is {Sass::Script::Functions#mix mix},
which mixes two colors together.
This provides a much better way of combining colors and creating themes
than standard color arithmetic.

#### Alpha Channels

Sass now supports colors with alpha channels,
constructed via the {Sass::Script::Functions#rgba rgba}
and {Sass::Script::Functions#hsla hsla} functions.
Alpha channels are unaffected by color arithmetic.
However, the {Sass::Script::Functions#opacify opacify}
and {Sass::Script::Functions#transparentize transparentize} functions
allow colors to be made more and less opaque, respectively.

Sass now also supports functions that return the values of the
{Sass::Script::Functions#red red},
{Sass::Script::Functions#blue blue},
{Sass::Script::Functions#green green},
and {Sass::Script::Functions#alpha alpha}
components of colors.

#### HSL Colors

Sass has many new functions for using the HSL values of colors.
For an overview of HSL colors, check out [the CSS3 Spec](http://www.w3.org/TR/css3-color/#hsl-color).
All these functions work just as well on RGB colors
as on colors constructed with the {Sass::Script::Functions#hsl hsl} function.

* The {Sass::Script::Functions#lighten lighten}
  and {Sass::Script::Functions#darken darken}
  functions adjust the lightness of a color.

* The {Sass::Script::Functions#saturate saturate}
  and {Sass::Script::Functions#desaturate desaturate}
  functions adjust the saturation of a color.

* The {Sass::Script::Functions#adjust_hue adjust-hue}
  function adjusts the hue of a color.

* The {Sass::Script::Functions#hue hue},
  {Sass::Script::Functions#saturation saturation},
  and {Sass::Script::Functions#lightness lightness}
  functions return the corresponding HSL values of the color.

* The {Sass::Script::Functions#grayscale grayscale}
  function converts a color to grayscale.

* The {Sass::Script::Functions#complement complement}
  function returns the complement of a color.

### Other New Functions

Several other new functions were added to make it easier to have
more flexible arguments to mixins and to enable deprecation
of obsolete APIs.

* {Sass::Script::Functions#type_of `type-of`} -- Returns the type of a value.
* {Sass::Script::Functions#unit `unit`} --
  Returns the units associated with a number.
* {Sass::Script::Functions#unitless `unitless`} --
  Returns whether a number has units or not.
* {Sass::Script::Functions#comparable `comparable`} --
  Returns whether two numbers can be added or compared.

### Watching for Updates
{#3-0-0-watch}

The `sass` command-line utility has a new flag: `--watch`.
`sass --watch` monitors files or directories for updated Sass files
and compiles those files to CSS automatically.
This will allow people not using Ruby or [Compass](http://compass-style.org)
to use Sass without having to manually recompile all the time.

Here's the syntax for watching a directory full of Sass files:

    sass --watch app/stylesheets:public/stylesheets

This will watch every Sass file in `app/stylesheets`.
Whenever one of them changes,
the corresponding CSS file in `public/stylesheets` will be regenerated.
Any files that import that file will be regenerated, too.

The syntax for watching individual files is the same:

    sass --watch style.sass:out.css

You can also omit the output filename if you just want it to compile to name.css.
For example:

    sass --watch style.sass

This will update `style.css` whenever `style.sass` changes.

You can list more than one file and/or directory,
and all of them will be watched:

    sass --watch foo/style:public/foo bar/style:public/bar
    sass --watch screen.sass print.sass awful-hacks.sass:ie.css
    sass --watch app/stylesheets:public/stylesheets public/stylesheets/test.sass

File and directory watching is accessible from Ruby,
using the {Sass::Plugin#watch} function.

#### Bulk Updating

Another new flag for the `sass` command-line utility is `--update`.
It checks a group of Sass files to see if their CSS needs to be updated,
and updates if so.

The syntax for `--update` is just like watch:

    sass --update app/stylesheets:public/stylesheets
    sass --update style.sass:out.css
    sass --watch screen.sass print.sass awful-hacks.sass:ie.css

In fact, `--update` work exactly the same as `--watch`,
except that it doesn't continue watching the files
after the first check.

### `sass-convert` (née `css2sass`) {#3-0-0-sass-convert}

The `sass-convert` tool, which used to be known as `css2sass`,
has been greatly improved in various ways.
It now uses a full-fledged CSS3 parser,
so it should be able to handle any valid CSS3,
as well as most hacks and proprietary syntax.

`sass-convert` can now convert between Sass and SCSS.
This is normally inferred from the filename,
but it can also be specified using the `--from` and `--to` flags.
For example:

    $ generate-sass | sass-convert --from sass --to scss | consume-scss

It's also now possible to convert a file in-place --
that is, overwrite the old file with the new file.
This is useful for converting files in the [Sass 2 syntax](#3-0-0-deprecations)
to the new Sass 3 syntax,
e.g. by doing `sass-convert --in-place --from sass2 style.sass`.

#### `--recursive`

The `--recursive` option allows `sass-convert` to convert an entire directory of files.
`--recursive` requires both the `--from` and `--to` flags to be specified.
For example:

    # Convert all .sass files in stylesheets/ to SCSS.
    # "sass2" means that these files are assumed to use the Sass 2 syntax.
    $ sass-convert --recursive --from sass2 --to scss stylesheets/

#### `--dasherize`

The `--dasherize` options converts all underscores to hyphens,
which are now allowed as part of identifiers in Sass.
Note that since underscores may still be used in place of hyphens
when referring to mixins and variables,
this won't cause any backwards-incompatibilities.

#### Convert Less to SCSS

`sass-convert` can also convert [Less](http://lesscss.org) files
to SCSS (or the indented syntax, although I anticipate less interest in that).
For example:

    # Convert all .less files in the current directory into .scss files
    sass-convert --from less --to scss --recursive .

This is done using the Less parser, so it requires that the `less` RubyGem be installed.

##### Incompatibilities

Because of the reasonably substantial differences between Sass and Less,
there are some things that can't be directly translated,
and one feature that can't be translated at all.
In the tests I've run on open-source Less stylesheets,
none of these have presented issues, but it's good to be aware of them.

First, Less doesn't distinguish fully between mixins and selector inheritance.
In Less, all classes and some other selectors may be used as mixins,
alongside more Sass-like mixins.
If a class is being used as a mixin,
it may also be used directly in the HTML,
so it's not safe to translate it into a Sass mixin.
What `sass-convert` does instead is leave the class in the stylesheet as a class,
and use {file:SASS_REFERENCE.md#extend `@extend`}
rather than {file:SASS_REFERENCE.md#including_a_mixin `@include`}
to take on the styles of that class.
Although `@extend` and mixins work quite differently,
using `@extend` here doesn't actually seem to make a difference in practice.

Another issue with Less mixins is that Less allows nested selectors
(such as `.body .button` or `.colors > .teal`) to be used
as a means of "namespacing" mixins.
Sass's `@extend` doesn't work that way,
so it does away with the namespacing and just extends the base class
(so `.colors > .teal` becomes simply `@extend .teal`).
In practice, this feature doesn't seem to be widely-used,
but `sass-convert` will print a warning and leave a comment
when it encounters it just in case.

Finally, Less has the ability to directly access variables and property values
defined in other selectors, which Sass does not support.
Whenever such an accessor is used,
`sass-convert` will print a warning
and comment it out in the SCSS output.
Like namespaced mixins, though,
this does not seem to be a widely-used feature.

### `@warn` Directive

A new directive `@warn` has been added that allows Sass libraries to emit warnings.
This can be used to issue deprecation warnings, discourage sloppy use of mixins, etc.
`@warn` takes a single argument: a SassScript expression that will be
displayed on the console along with a stylesheet trace for locating the warning.
For example:

    @mixin blue-text {
      @warn "The blue-text mixin is deprecated. Use new-blue-text instead.";
      color: #00f;
    }

Warnings may be silenced with the new `--quiet` command line option,
or the corresponding {file:SASS_REFERENCE.md#quiet-option `:quiey` Sass option}.
This option will also affect warnings printed by Sass itself.
Warnings are off by default in the Rails, Rack, and Merb production environments.

### Sass::Plugin API

{Sass::Plugin} now has a large collection of callbacks that allow users
to run code when various actions are performed.
For example:

    Sass::Plugin.on_updating_stylesheet do |template, css|
      puts "#{template} has been compiled to #{css}!"
    end

For a full list of callbacks and usage notes, see the {Sass::Plugin} documentation.

{Sass::Plugin} also has a new method,
{Sass::Plugin#force_update_stylesheets force_update_stylesheets}.
This works just like {Sass::Plugin#update_stylesheets},
except that it doesn't check modification times and doesn't use the cache;
all stylesheets are always compiled anew.

### Output Formatting

Properties with a value and *also* nested properties
are now rendered with the nested properties indented.
For example:

    margin: auto
      top: 10px
      bottom: 20px

is now compiled to:

    margin: auto;
      margin-top: 10px;
      margin-bottom: 20px;

#### `:compressed` Style

When the `:compressed` style is used,
colors will be output as the minimal possible representation.
This means whichever is smallest of the HTML4 color name
and the hex representation (shortened to the three-letter version if possible).

### Stylesheet Updating Speed

Several caching layers were added to Sass's stylesheet updater.
This means that it should run significantly faster.
This benefit will be seen by people using Sass in development mode
with Rails, Rack, and Merb,
as well as people using `sass --watch` from the command line,
and to a lesser (but still significant) extent `sass --update`.
Thanks to [thedarkone](http://github.com/thedarkone).

### Error Backtraces

Numerous bugs were fixed with the backtraces given for Sass errors,
especially when importing files and using mixins.
All imports and mixins will now show up in the Ruby backtrace,
with the proper filename and line number.

In addition, when the `sass` executable encounters an error,
it now prints the filename where the error occurs,
as well as a backtrace of Sass imports and mixins.

### Ruby 1.9 Support

* Sass and `css2sass` now produce more descriptive errors
  when given a template with invalid byte sequences for that template's encoding,
  including the line number and the offending character.

* Sass and `css2sass` now accept Unicode documents with a
  [byte-order-mark](http://en.wikipedia.org/wiki/Byte_order_mark).

### Firebug Support

A new {file:SASS_REFERENCE.md#debug_info-option `:debug_info` option}
has been added that emits line-number and filename information
to the CSS file in a browser-readable format.
This can be used with the new [FireSass Firebug extension](https://addons.mozilla.org/en-US/firefox/addon/103988)
to report the Sass filename and line number for generated CSS files.

This is also available via the `--debug-info` command-line flag.

### Minor Improvements

* If a CSS or Sass function is used that has the name of a color,
  it will now be parsed as a function rather than as a color.
  For example, `fuchsia(12)` now renders as `fuchsia(12)`
  rather than `fuchsia 12`,
  and `tealbang(12)` now renders as `tealbang(12)`
  rather than `teal bang(12)`.

* The Sass Rails and Merb plugins now use Rack middleware by default.

* Haml is now compatible with the [Rip](http://hellorip.com/) package management system.
  Thanks to [Josh Peek](http://joshpeek.com/).

* Indented-syntax `/*` comments may now include `*` on lines beyond the first.

* A {file:SASS_REFERENCE.md#read_cache-option `:read_cache`} option has been added
  to allow the Sass cache to be read from but not written to.

* Stylesheets are no longer checked during each request
  when running tests in Rails.
  This should speed up some tests significantly.

## 2.2.24

[Tagged on GitHub](http://github.com/nex3/haml/commit/2.2.24).

* Parent references -- the `&` character --
  may only be placed at the beginning of simple selector sequences in Sass 3.
  Placing them elsewhere is deprecated in 2.2.24 and will print a warning.
  For example, `foo &.bar` is allowed, but `foo .bar&` is not.

## 2.2.23

[Tagged on GitHub](http://github.com/nex3/haml/commit/2.2.23).

* Don't crash when `rake gems` is run in Rails with Sass installed.
  Thanks to [Florian Frank](http://github.com/flori).

* When raising a file-not-found error,
  add a list of load paths that were checked.

* If an import isn't found for a cached Sass file and the
  {file:SASS_REFERENCE.md#full_exception `:full_exception option`} is enabled,
  print the full exception rather than raising it.

* Fix a bug with a weird interaction with Haml, DataMapper, and Rails 3
  that caused some tag helpers to go into infinite recursion.

## 2.2.22

[Tagged on GitHub](http://github.com/nex3/haml/commit/2.2.22).

* Add a railtie so Haml and Sass will be automatically loaded in Rails 3.
  Thanks to [Daniel Neighman](http://pancakestacks.wordpress.com/).

* Make loading the gemspec not crash on read-only filesystems like Heroku's.

## 2.2.21

[Tagged on GitHub](http://github.com/nex3/haml/commit/2.2.21).

* Fix a few bugs in the git-revision-reporting in {Haml::Version#version}.
  In particular, it will still work if `git gc` has been called recently,
  or if various files are missing.

* Always use `__FILE__` when reading files within the Haml repo in the `Rakefile`.
  According to [this bug report](http://github.com/carlhuda/bundler/issues/issue/44),
  this should make Sass work better with Bundler.

## 2.2.20

[Tagged on GitHub](http://github.com/nex3/haml/commit/2.2.20).

* If the cache file for a given Sass file is corrupt
  because it doesn't have enough content,
  produce a warning and read the Sass file
  rather than letting the exception bubble up.
  This is consistent with other sorts of sassc corruption handling.

* Calls to `defined?` shouldn't interfere with Rails' autoloading
  in very old versions (1.2.x).

## 2.2.19

[Tagged on GitHub](http://github.com/nex3/haml/commit/2.2.18).

There were no changes made to Sass between versions 2.2.18 and 2.2.19.

## 2.2.18

[Tagged on GitHub](http://github.com/nex3/haml/commit/2.2.18).

* Use `Rails.env` rather than `RAILS_ENV` when running under Rails 3.0.
  Thanks to [Duncan Grazier](http://duncangrazier.com/).

* Support `:line_numbers` as an alias for {file:SASS_REFERENCE.md#line_numbers-option `:line_comments`},
  since that's what the docs have said forever.
  Similarly, support `--line-numbers` as a command-line option.

* Add a `--unix-newlines` flag to all executables
  for outputting Unix-style newlines on Windows.

* Add a {file:SASS_REFERENCE.md#unix_newlines-option `:unix_newlines` option}
  for {Sass::Plugin} for outputting Unix-style newlines on Windows.

* Fix the `--cache-location` flag, which was previously throwing errors.
  Thanks to [tav](http://tav.espians.com/).

* Allow comments at the beginning of the document to have arbitrary indentation,
  just like comments elsewhere.
  Similarly, comment parsing is a little nicer than before.

## 2.2.17

[Tagged on GitHub](http://github.com/nex3/haml/commit/2.2.16).

* When the {file:SASS_REFERENCE.md#full_exception-option `:full_exception` option}
  is false, raise the error in Ruby code rather than swallowing it
  and printing something uninformative.

* Fixed error-reporting when something goes wrong when loading Sass
  using the `sass` executable.
  This used to raise a NameError because `Sass::SyntaxError` wasn't defined.
  Now it'll raise the correct exception instead.

* Report the filename in warnings about selectors without properties.

* `nil` values for Sass options are now ignored,
  rather than raising errors.

* Fix a bug that appears when Plugin template locations
  have multiple trailing slashes.
  Thanks to [Jared Grippe](http://jaredgrippe.com/).

### Must Read!

* When `@import` is given a filename without an extension,
  the behavior of rendering a CSS `@import` if no Sass file is found
  is deprecated.
  In future versions, `@import foo` will either import the template
  or raise an error.

## 2.2.16

[Tagged on GitHub](http://github.com/nex3/haml/commit/2.2.16).

* Fixed a bug where modules containing user-defined Sass functions
  weren't made available when simply included in {Sass::Script::Functions}
  ({Sass::Script::Functions Functions} needed to be re-included in
  {Sass::Script::Functions::EvaluationContext Functions::EvaluationContext}).
  Now the module simply needs to be included in {Sass::Script::Functions}.

## 2.2.15

[Tagged on GitHub](http://github.com/nex3/haml/commit/2.2.15).

* Added {Sass::Script::Color#with} for a way of setting color channels
  that's easier than manually constructing a new color
  and is forwards-compatible with alpha-channel colors
  (to be introduced in Sass 2.4).

* Added a missing require in Sass that caused crashes
  when it was being run standalone.

## 2.2.14

[Tagged on GitHub](http://github.com/nex3/haml/commit/2.2.14).

* All Sass functions now raise explicit errors if their inputs
  are of the incorrect type.

* Allow the SassScript `rgb()` function to take percentages
  in addition to numerical values.

* Fixed a bug where SassScript strings with `#` followed by `#{}` interpolation
  didn't evaluate the interpolation.

### SassScript Ruby API

These changes only affect people defining their own Sass functions
using {Sass::Script::Functions}.

* {Sass::Script::Color#value} attribute is deprecated.
  Use {Sass::Script::Color#rgb} instead.
  The returned array is now frozen as well.

* Add an `assert_type` function that's available to {Sass::Script::Functions}.
  This is useful for typechecking the inputs to functions.

### Rack Support

Sass 2.2.14 includes Rack middleware for running Sass,
meaning that all Rack-enabled frameworks can now use Sass.
To activate this, just add

    require 'sass/plugin/rack'
    use Sass::Plugin::Rack

to your `config.ru`.
See the {Sass::Plugin::Rack} documentation for more details.

## 2.2.13

[Tagged on GitHub](http://github.com/nex3/haml/commit/2.2.13).

There were no changes made to Sass between versions 2.2.12 and 2.2.13.

## 2.2.12

[Tagged on GitHub](http://github.com/nex3/haml/commit/2.2.12).

* Fix a stupid bug introduced in 2.2.11 that broke the Sass Rails plugin.

## 2.2.11

[Tagged on GitHub](http://github.com/nex3/haml/commit/2.2.11).

* Added a note to errors on properties that could be pseudo-classes (e.g. `:focus`)
  indicating that they should be backslash-escaped.

* Automatically interpret properties that could be pseudo-classes as such
  if {file:SASS_REFERENCE.md.html#property_syntax-option `:property_syntax`}
  is set to `:new`.

* Fixed `css2sass`'s generation of pseudo-classes so that they're backslash-escaped.

* Don't crash if the Haml plugin skeleton is installed and `rake gems:install` is run.

* Don't use `RAILS_ROOT` directly.
  This no longer exists in Rails 3.0.
  Instead abstract this out as `Haml::Util.rails_root`.
  This changes makes Haml fully compatible with edge Rails as of this writing.

* Make use of a Rails callback rather than a monkeypatch to check for stylesheet updates
  in Rails 3.0+.

## 2.2.10

[Tagged on GitHub](http://github.com/nex3/haml/commit/2.2.10).

* Add support for attribute selectors with spaces around the `=`.
  For example:

      a[href = http://google.com]
        color: blue

## 2.2.9

[Tagged on GitHub](http://github.com/nex3/haml/commit/2.2.9).

There were no changes made to Sass between versions 2.2.8 and 2.2.9.

## 2.2.8

[Tagged on GitHub](http://github.com/nex3/haml/commit/2.2.8).

There were no changes made to Sass between versions 2.2.7 and 2.2.8.

## 2.2.7

[Tagged on GitHub](http://github.com/nex3/haml/commit/2.2.7).

There were no changes made to Sass between versions 2.2.6 and 2.2.7.

## 2.2.6

[Tagged on GitHub](http://github.com/nex3/haml/commit/2.2.6).

* Don't crash when the `__FILE__` constant of a Ruby file is a relative path,
  as apparently happens sometimes in TextMate
  (thanks to [Karl Varga](http://github.com/kjvarga)).

* Add "Sass" to the `--version` string for the executables.

## 2.2.5

[Tagged on GitHub](http://github.com/nex3/haml/commit/2.2.5).

There were no changes made to Sass between versions 2.2.4 and 2.2.5.

## 2.2.4

[Tagged on GitHub](http://github.com/nex3/haml/commit/2.2.4).

* Don't add `require 'rubygems'` to the top of init.rb when installed
  via `sass --rails`. This isn't necessary, and actually gets
  clobbered as soon as haml/template is loaded.

* Document the previously-undocumented {file:SASS_REFERENCE.md#line-option `:line` option},
  which allows the number of the first line of a Sass file to be set for error reporting.

## 2.2.3

[Tagged on GitHub](http://github.com/nex3/haml/commit/2.2.3).

Sass 2.2.3 prints line numbers for warnings about selectors
with no properties.

## 2.2.2

[Tagged on GitHub](http://github.com/nex3/haml/commit/2.2.2).

Sass 2.2.2 is a minor bug-fix release.
Notable changes include better parsing of mixin definitions and inclusions
and better support for Ruby 1.9.

## 2.2.1

[Tagged on GitHub](http://github.com/nex3/haml/commit/2.2.1).

Sass 2.2.1 is a minor bug-fix release.

### Must Read!

* It used to be acceptable to use `-` immediately following variable names,
  without any whitespace in between (for example, `!foo-!bar`).
  This is now deprecated, so that in the future variables with hyphens
  can be supported. Surround `-` with spaces.

## 2.2.0

[Tagged on GitHub](http://github.com/nex3/haml/commit/2.2.0).

The 2.2 release marks a significant step in the evolution of the Sass
language. The focus has been to increase the power of Sass to keep
your stylesheets maintainable by allowing new forms of abstraction to
be created within your stylesheets and the stylesheets provided by
others that you can download and import into your own. The fundamental
units of abstraction in Sass are variables and mixins. Please read
below for a list of changes:

### Must Read!

* Sass Comments (//) used to only comment out a single line. This was deprecated
  in 2.0.10 and starting in 2.2, Sass comments will comment out any lines indented
  under them. Upgrade to 2.0.10 in order to see deprecation warnings where this change
  affects you.

* Implicit Strings within SassScript are now deprecated and will be removed in 2.4.
  For example: `border= !width solid #00F` should now be written as `border: #{!width} solid #00F`
  or as `border= !width "solid" #00F`. After upgrading to 2.2, you will see deprecation warnings
  if you have sass files that use implicit strings.


### Sass Syntax Changes

#### Flexible Indentation

The indentation of Sass documents is now flexible. The first indent
that is detected will determine the indentation style for that
document. Tabs and spaces may never be mixed, but within a document,
you may choose to use tabs or a flexible number of spaces.

#### Multiline Sass Comments

Sass Comments (//) will now comment out whatever is indented beneath
them. Previously they were single line when used at the top level of a
document. Upgrading to the latest stable version will give you
deprecation warnings if you have silent comments with indentation
underneath them.

#### Mixin Arguments

Sass Mixins now accept any number of arguments. To define a mixin with
arguments, specify the arguments as a comma-delimited list of
variables like so:

    =my-mixin(!arg1, !arg2, !arg3)

As before, the definition of the mixin is indented below the mixin
declaration. The variables declared in the argument list may be used
and will be bound to the values passed to the mixin when it is
invoked.  Trailing arguments may have default values as part of the
declaration:

    =my-mixin(!arg1, !arg2 = 1px, !arg3 = blue)

In the example above, the mixin may be invoked by passing 1, 2 or 3
arguments to it. A similar syntax is used to invoke a mixin that
accepts arguments:

    div.foo
      +my-mixin(1em, 3px)

When a mixin has no required arguments, the parenthesis are optional.

The default values for mixin arguments are evaluated in the global
context at the time when the mixin is invoked, they may also reference
the previous arguments in the declaration. For example:

    !default_width = 30px
    =my-fancy-mixin(!width = !default_width, !height = !width)
      width= !width
      height= !height

    .default-box
      +my-fancy-mixin

    .square-box
      +my-fancy-mixin(50px)

    .rectangle-box
      +my-fancy-mixin(25px, 75px)

    !default_width = 10px
    .small-default-box
      +my-fancy-mixin
    

compiles to:

    .default-box {
      width: 30px;
      height: 30px; }

    .square-box {
      width: 50px;
      height: 50px; }

    .rectangle-box {
      width: 25px;
      height: 75px; }

    .small-default-box {
      width: 10px;
      height: 10px; }
    

### Sass, Interactive

The sass command line option -i now allows you to quickly and
interactively experiment with SassScript expressions. The value of the
expression you enter will be printed out after each line. Example:

    $ sass -i
    >> 5px
    5px
    >> 5px + 10px
    15px
    >> !five_pixels = 5px
    5px
    >> !five_pixels + 10px
    15px

### SassScript

The features of SassScript have been greatly enhanced with new control
directives, new fundamental data types, and variable scoping.

#### New Data Types

SassScript now has four fundamental data types:

1. Number
2. String
3. Boolean (New in 2.2)
4. Colors

#### More Flexible Numbers

Like JavaScript, SassScript numbers can now change between floating
point and integers. No explicit casting or decimal syntax is
required. When a number is emitted into a CSS file it will be rounded
to the nearest thousandth, however the internal representation
maintains much higher precision.

#### Improved Handling of Units

While Sass has long supported numbers with units, it now has a much
deeper understanding of them. The following are examples of legal
numbers in SassScript:

    0, 1000, 6%, -2px, 5pc, 20em, or 2foo.

Numbers of the same unit may always be added and subtracted. Numbers
that have units that Sass understands and finds comparable, can be
combined, taking the unit of the first number. Numbers that have
non-comparable units may not be added nor subtracted -- any attempt to
do so will cause an error. However, a unitless number takes on the
unit of the other number during a mathematical operation. For example:

    >> 3mm + 4cm
    43mm
    >> 4cm + 3mm
    4.3cm
    >> 3cm + 2in
    8.08cm
    >> 5foo + 6foo
    11foo
    >> 4% + 5px
    SyntaxError: Incompatible units: 'px' and '%'.
    >> 5 + 10px
    15px

Sass allows compound units to be stored in any intermediate form, but
will raise an error if you try to emit a compound unit into your css
file.

    >> !em_ratio = 1em / 16px
    0.063em/px
    >> !em_ratio * 32px
    2em
    >> !em_ratio * 40px
    2.5em

#### Colors

A color value can be declared using a color name, hexadecimal,
shorthand hexadecimal, the rgb function, or the hsl function. When
outputting a color into css, the color name is used, if any, otherwise
it is emitted as hexadecimal value. Examples:

    > #fff
    white
    >> white
    white
    >> #FFFFFF
    white
    >> hsl(180, 100, 100)
    white
    >> rgb(255, 255, 255)
    white
    >> #AAA
    #aaaaaa

Math on color objects is performed piecewise on the rgb
components. However, these operations rarely have meaning in the
design domain (mostly they make sense for gray-scale colors).

    >> #aaa + #123
    #bbccdd
    >> #333 * 2
    #666666

#### Booleans

Boolean objects can be created by comparison operators or via the
`true` and `false` keywords.  Booleans can be combined using the
`and`, `or`, and `not` keywords.

    >> true
    true
    >> true and false
    false
    >> 5 < 10
    true
    >> not (5 < 10)
    false
    >> not (5 < 10) or not (10 < 5)
    true
    >> 30mm == 3cm
    true
    >> 1px == 1em
    false

#### Strings

Unicode escapes are now allowed within SassScript strings.

### Control Directives

New directives provide branching and looping within a sass stylesheet
based on SassScript expressions. See the [Sass
Reference](SASS_REFERENCE.md.html#control_directives) for complete
details.

#### @for

The `@for` directive loops over a set of numbers in sequence, defining
the current number into the variable specified for each loop. The
`through` keyword means that the last iteration will include the
number, the `to` keyword means that it will stop just before that
number.

    @for !x from 1px through 5px
      .border-#{!x}
        border-width= !x

compiles to:

    .border-1px {
      border-width: 1px; }

    .border-2px {
      border-width: 2px; }

    .border-3px {
      border-width: 3px; }

    .border-4px {
      border-width: 4px; }

    .border-5px {
      border-width: 5px; }

#### @if / @else if / @else

The branching directives `@if`, `@else if`, and `@else` let you select
between several branches of sass to be emitted, based on the result of
a SassScript expression. Example:

    !type = "monster"
    p
      @if !type == "ocean"
        color: blue
      @else if !type == "matador"
        color: red
      @else if !type == "monster"
        color: green
      @else
        color: black

is compiled to:

    p {
      color: green; }

#### @while

The `@while` directive lets you iterate until a condition is
met. Example:

    !i = 6
    @while !i > 0
      .item-#{!i}
        width = 2em * !i
      !i = !i - 2

is compiled to:

    .item-6 {
      width: 12em; }

    .item-4 {
      width: 8em; }

    .item-2 {
      width: 4em; }

### Variable Scoping

The term "constant" has been renamed to "variable." Variables can be
declared at any scope (a.k.a. nesting level) and they will only be
visible to the code until the next outdent. However, if a variable is
already defined in a higher level scope, setting it will overwrite the
value stored previously.

In this code, the `!local_var` variable is scoped and hidden from
other higher level scopes or sibling scopes:

    .foo
      .bar
        !local_var = 1px
        width= !local_var
      .baz
        // this will raise an undefined variable error.
        width= !local_var
      // as will this
      width= !local_var

In this example, since the `!global_var` variable is first declared at
a higher scope, it is shared among all lower scopes:

    !global_var = 1px
    .foo
      .bar
        !global_var = 2px
        width= !global_var
      .baz
        width= !global_var
      width= !global_var

compiles to:

    .foo {
      width: 2px; }
      .foo .bar {
        width: 2px; }
      .foo .baz {
        width: 2px; }


### Interpolation

Interpolation has been added. This allows SassScript to be used to
create dynamic properties and selectors.  It also cleans up some uses
of dynamic values when dealing with compound properties. Using
interpolation, the result of a SassScript expression can be placed
anywhere:

    !x = 1
    !d = 3
    !property = "border"
    div.#{!property}
      #{!property}: #{!x + !d}px solid
      #{!property}-color: blue

is compiled to:

    div.border {
      border: 4px solid;
      border-color: blue; }

### Sass Functions

SassScript defines some useful functions that are called using the
normal CSS function syntax:

    p
      color = hsl(0, 100%, 50%)

is compiled to:

    #main {
      color: #ff0000; }

The following functions are provided: `hsl`, `percentage`, `round`,
`ceil`, `floor`, and `abs`.  You can define additional functions in
ruby.

See {Sass::Script::Functions} for more information.


### New Options

#### `:line_comments`

To aid in debugging, You may set the `:line_comments` option to
`true`. This will cause the sass engine to insert a comment before
each selector saying where that selector was defined in your sass
code.

#### `:template_location`

The {Sass::Plugin} `:template_location` option now accepts a hash of
sass paths to corresponding css paths. Please be aware that it is
possible to import sass files between these separate locations -- they
are not isolated from each other.

### Miscellaneous Features

#### `@debug` Directive

The `@debug` directive accepts a SassScript expression and emits the
value of that expression to the terminal (stderr).

Example:

    @debug 1px + 2px

During compilation the following will be printed:

    Line 1 DEBUG: 3px

#### Ruby 1.9 Support

Sass now fully supports Ruby 1.9.1. 

#### Sass Cache

By default, Sass caches compiled templates and
[partials](SASS_REFERENCE.md.html#partials).  This dramatically speeds
up re-compilation of large collections of Sass files, and works best
if the Sass templates are split up into separate files that are all
[`@import`](SASS_REFERENCE.md.html#import)ed into one large file.

Without a framework, Sass puts the cached templates in the
`.sass-cache` directory.  In Rails and Merb, they go in
`tmp/sass-cache`.  The directory can be customized with the
[`:cache_location`](#cache_location-option) option.  If you don't want
Sass to use caching at all, set the [`:cache`](#cache-option) option
to `false`.<|MERGE_RESOLUTION|>--- conflicted
+++ resolved
@@ -5,9 +5,8 @@
 
 ## 3.0.19 (Unreleased)
 
-<<<<<<< HEAD
 * Make the alpha value for `rgba` colors respect {Sass::Script::Number::PRECISION}.
-=======
+
 * Remove all newlines in selectors in `:compressed` mode.
 
 * Make color names case-insensitive.
@@ -15,7 +14,6 @@
 * Properly detect SCSS files when using `sass -c`.
 
 * Allow the `--unix-newlines` flag to work on Unix, where it's a no-op.
->>>>>>> 098c8c25
 
 ## 3.0.18
 
