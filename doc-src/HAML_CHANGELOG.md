--- conflicted
+++ resolved
@@ -3,7 +3,6 @@
 * Table of contents
 {:toc}
 
-<<<<<<< HEAD
 ## 2.4.0 (Unreleased)
 
 ### haml_tag improvement
@@ -154,12 +153,11 @@
 
 * The `puts` helper has been removed.
   Use {Haml::Helpers#haml\_concat} instead.
-=======
+
 ## 2.2.18 (Unreleased)
 
 * Use `Rails.env` rather than `RAILS_ENV` when running under Rails 3.0.
   Thanks to [Duncan Grazier](http://duncangrazier.com/).
->>>>>>> 9984c35c
 
 ## [2.2.17](http://github.com/nex3/haml/commit/2.2.16)
 
