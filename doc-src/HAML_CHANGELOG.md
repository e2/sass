--- conflicted
+++ resolved
@@ -3,7 +3,6 @@
 * Table of contents
 {:toc}
 
-<<<<<<< HEAD
 ## 2.4.0 (Unreleased)
 
 ### Object Reference Customization
@@ -123,10 +122,7 @@
 * Multi-line ERB statements are now properly indented,
   and those without any content are removed.
 
-## 2.2.10 (Unreleased)
-=======
 ## [2.2.10](http://github.com/nex3/haml/commit/2.2.10)
->>>>>>> ed62e051
 
 * Fixed a bug where elements with dynamic attributes and no content
   would have too much whitespace between the opening and closing tag.
