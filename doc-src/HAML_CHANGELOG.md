--- conflicted
+++ resolved
@@ -3,7 +3,6 @@
 * Table of contents
 {:toc}
 
-<<<<<<< HEAD
 ## 3.2.0 (Unreleased)
 
 ### Backwards Incompatibilities -- Must Read!
@@ -11,11 +10,10 @@
 * Get rid of the `--rails` flag for the `haml` executable.
   This flag hasn't been necessary since Rails 2.0.
   Existing Rails 2.0 installations will continue to work.
-=======
+
 ## 3.0.23 (Unreleased)
 
 * Fix the error message for unloadable modules when running the executables under Ruby 1.9.2.
->>>>>>> 934b520e
 
 ## 3.0.22
 
