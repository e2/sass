--- conflicted
+++ resolved
@@ -3,7 +3,6 @@
 * Table of contents
 {:toc}
 
-<<<<<<< HEAD
 ## 2.4.0 (Unreleased)
 
 ### Object Reference Customization
@@ -122,12 +121,11 @@
 
 * Multi-line ERB statements are now properly indented,
   and those without any content are removed.
-=======
+
 ## 2.2.10 (Unreleased)
 
 * Fixed a bug where elements with dynamic attributes and no content
   would have too much whitespace between the opening and closing tag.
->>>>>>> 4771e550
 
 ## [2.2.9](http://github.com/nex3/haml/commit/2.2.9)
 
