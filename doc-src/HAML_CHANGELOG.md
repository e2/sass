# Haml Changelog

* Table of contents
{:toc}

<<<<<<< HEAD
## 2.4.0 (Unreleased)

### `haml_tag` and `haml_concat` Improvements

#### `haml_tag` with CSS Selectors

The {Haml::Helpers#haml_tag haml\_tag} helper can now take a string
using the same class/id shorthand as in standard Haml code.
Manually-specified class and id attributes are merged,
again as in standard Haml code.
For example:

    haml_tag('#foo') #=> <div id='foo' />
    haml_tag('.bar) #=> <div class='bar' />
    haml_tag('span#foo.bar') #=> <span class='bar' id='foo' />
    haml_tag('span#foo.bar', :class => 'abc') #=> <span class='abc bar' id='foo' />
    haml_tag('span#foo.bar', :id => 'abc') #=> <span class='bar' id='abc_foo' />

Cheers, [S. Burkhard](http://github.com/hasclass/).

#### `haml_tag` with Multiple Lines of Content

The {Haml::Helpers#haml_tag haml\_tag} helper also does a better job
of formatting tags with multiple lines of content.
If a tag has multiple levels of content,
that content is indented beneath the tag.
For example:

    haml_tag(:p, "foo\nbar") #=>
      # <p>
      #   foo
      #   bar
      # </p>

#### `haml_tag` with Multiple Lines of Content

Similarly, the {Haml::Helpers#haml_concat haml\_concat} helper
will properly indent multiple lines of content.
For example:

    haml_tag(:p) {haml_concat "foo\nbar"} #=>
      # <p>
      #   foo
      #   bar
      # </p>

#### `haml_tag` and `haml_concat` with `:ugly`

When the {file:HAML_REFERENCE.md#ugly-option `:ugly` option} is enabled,
{Haml::Helpers#haml_tag haml\_tag} and {Haml::Helpers#haml_concat haml\_concat}
won't do any indentation of their arguments.

### Basic Tag Improvements

* It's now possible to customize the name used for {file:HAML_REFERENCE.md#object_reference_ object reference}
  for a given object by implementing the `haml_object_ref` method on that object.
  This method should return a string that will be used in place of the class name of the object
  in the generated class and id.

* All attribute values may be non-String types.
  Their `#to_s` method will be called to convert them to strings.
  Previously, this only worked for attributes other than `class`.

### More Powerful `:autoclose` Option

The {file:HAML_REFERENCE.md#attributes_option `:attributes`} option
can now take regular expressions that specify which tags to make self-closing.

### `--double-quote-attributes` Option

The Haml executable now has a `--double-quote-attributes` option (short form: `-q`)
that causes attributes to use a double-quote mark rather than single-quote.

### `haml-spec` Integration

We've added the cross-implementation tests from the [haml-spec](http://github.com/norman/haml-spec) project
to the standard Haml test suite, to be sure we remain compatible with the base functionality
of the many and varied [Haml implementations](http://en.wikipedia.org/wiki/Haml#Implementations).

### Ruby 1.9 Support

* Haml and `html2haml` now produce more descriptive errors
  when given a template with invalid byte sequences for that template's encoding,
  including the line number and the offending character.

* Haml and `html2haml` now accept Unicode documents with a
  [byte-order-mark](http://en.wikipedia.org/wiki/Byte_order_mark).

### `:css` Filter

Haml now supports a {file:HAML_REFERENCE.md#css-filter `:css` filter}
that surrounds the filtered text with `<style>` and CDATA tags.

### `html2haml` Improvements

* Ruby blocks within ERB are now supported.
  The Haml code is properly indented and the `end`s are removed.
  This includes methods with blocks and all language constructs
  such as `if`, `begin`, and `case`.
  For example:

      <% content_for :footer do %>
        <p>Hi there!</p>
      <% end %>

  is now transformed into:

      - content_for :footer do
        %p Hi there!

  Thanks to [Jack Chen](http://chendo.net) and [Dr. Nic Williams](http://drnicwilliams)
  for inspiring this and creating the first draft of the code.

* Inline HTML text nodes are now transformed into inline Haml text.
  For example, `<p>foo</p>` now becomes `%p foo`, whereas before it became:

      %p
        foo

  The same is true for inline comments,
  and inline ERB when running in ERB mode:
  `<p><%= foo %></p>` will now become `%p= foo`.

* ERB included within text is now transformed into Ruby interpolation.
  For example:

      <p>
        Foo <%= bar %> baz!
        Flip <%= bang %>.
      </p>

  is now transformed into:

      %p
        Foo #{bar} baz!
        Flip #{bang}.

* `<script>` tags are now transformed into `:javascript` filters,
  and `<style>` tags into `:css` filters.
  and indentation is preserved.
  For example:

      <script type="text/javascript">
        function foo() {
          return 12;
        }
      </script>

  is now transformed into:

      :javascript
        function foo() {
          return 12;
        }

* `<pre>` and `<textarea>` tags are now transformed into the `:preserve` filter.
  For example:

      <pre>Foo
        bar
          baz</pre>

  is now transformed into:

      %pre
        :preserve
          Foo
            bar
              baz

* Self-closing tags (such as `<br />`) are now transformed into
  self-closing Haml tags (like `%br/`).

* IE conditional comments are now properly parsed.

* Attributes are now output in a more-standard format,
  without spaces within the curly braces
  (e.g. `%p{:foo => "bar"}` as opposed to `%p{ :foo => "bar" }`).

* IDs and classes containing `#` and `.` are now output as string attributes
  (e.g. `%p{:class => "foo.bar"}`).

* Attributes are now sorted, to maintain a deterministic order.

* Multi-line ERB statements are now properly indented,
  and those without any content are removed.

### Backwards Incompatibilities: Must Read!

* The `puts` helper has been removed.
  Use {Haml::Helpers#haml\_concat} instead.
=======
## 2.2.21 (Unreleased)

* Fix a few bugs in the git-revision-reporting in {Haml::Version#version}.
  In particular, it will still work if `git gc` has been called recently,
  or if various files are missing.
>>>>>>> 0774e353

## 2.2.20

[Tagged on GitHub](http://github.com/nex3/haml/commit/2.2.20).

* The `form_tag` Rails helper is now properly marked as HTML-safe
  when using Rails' XSS protection with Rails 2.3.5.

* Calls to `defined?` shouldn't interfere with Rails' autoloading
  in very old versions (1.2.x).

* Fix a bug where calls to ActionView's `render` method
  with blocks and layouts wouldn't work under the Rails 3.0 beta.

* Fix a bug where the closing tags of nested calls to \{Haml::Helpers#haml\_concat}
  were improperly escaped under the Rails 3.0 beta.

## 2.2.19

[Tagged on GitHub](http://github.com/nex3/haml/commit/2.2.19).

* Fix a bug with the integration with Rails' XSS support.
  In particular, correctly override `safe_concat`.

## 2.2.18

[Tagged on GitHub](http://github.com/nex3/haml/commit/2.2.18).

* Support [the new XSS-protection API](http://yehudakatz.com/2010/02/01/safebuffers-and-rails-3-0/)
  used in Rails 3.

* Use `Rails.env` rather than `RAILS_ENV` when running under Rails 3.0.
  Thanks to [Duncan Grazier](http://duncangrazier.com/).

* Add a `--unix-newlines` flag to all executables
  for outputting Unix-style newlines on Windows.

* Fix a couple bugs with the `:erb` filter:
  make sure error reporting uses the correct line numbers,
  and allow multi-line expressions.

* Fix a parsing bug for HTML-style attributes including `#`.

## 2.2.17

[Tagged on GitHub](http://github.com/nex3/haml/commit/2.2.17).

* Fix compilation of HTML5 doctypes when using `html2haml`.

* `nil` values for Sass options are now ignored,
  rather than raising errors.

## 2.2.16

[Tagged on GitHub](http://github.com/nex3/haml/commit/2.2.16).

* Abstract out references to `ActionView::TemplateError`,
  `ActionView::TemplateHandler`, etc.
  These have all been renamed to `ActionView::Template::*`
  in Rails 3.0.

## 2.2.15

[Tagged on GitHub](http://github.com/nex3/haml/commit/2.2.15).

* Allow `if` statements with no content followed by `else` clauses.
  For example:

    - if foo
    - else
      bar

## 2.2.14

[Tagged on GitHub](http://github.com/nex3/haml/commit/2.2.14).

* Don't print warnings when escaping attributes containing non-ASCII characters
  in Ruby 1.9.

* Don't crash when parsing an XHTML Strict doctype in `html2haml`.

* Support the  HTML5 doctype in an XHTML document
  by using `!!! 5` as the doctype declaration.

## 2.2.13

[Tagged on GitHub](http://github.com/nex3/haml/commit/2.2.13).

* Allow users to specify {file:HAML_REFERENCE.md#encoding_option `:encoding => "ascii-8bit"`}
  even for templates that include non-ASCII byte sequences.
  This makes Haml templates not crash when given non-ASCII input
  that's marked as having an ASCII encoding.

* Fixed an incompatibility with Hpricot 0.8.2, which is used for `html2haml`.

## 2.2.12

[Tagged on GitHub](http://github.com/nex3/haml/commit/2.2.12).

There were no changes made to Haml between versions 2.2.11 and 2.2.12.

## 2.2.11

[Tagged on GitHub](http://github.com/nex3/haml/commit/2.2.11).

* Fixed a bug with XSS protection where HTML escaping would raise an error
  if passed a non-string value.
  Note that this doesn't affect any HTML escaping when XSS protection is disabled.

* Fixed a bug in outer-whitespace nuking where whitespace-only Ruby strings
  blocked whitespace nuking beyond them.

* Use `ensure` to protect the resetting of the Haml output buffer
  against exceptions that are raised within the compiled Haml code.

* Fix an error line-numbering bug that appeared if an error was thrown
  within loud script (`=`).
  This is not the best solution, as it disables a few optimizations,
  but it shouldn't have too much effect and the optimizations
  will hopefully be re-enabled in version 2.4.

* Don't crash if the plugin skeleton is installed and `rake gems:install` is run.

* Don't use `RAILS_ROOT` directly.
  This no longer exists in Rails 3.0.
  Instead abstract this out as `Haml::Util.rails_root`.
  This changes makes Haml fully compatible with edge Rails as of this writing.

## 2.2.10

[Tagged on GitHub](http://github.com/nex3/haml/commit/2.2.10).

* Fixed a bug where elements with dynamic attributes and no content
  would have too much whitespace between the opening and closing tag.

* Changed `rails/init.rb` away from loading `init.rb` and instead
  have it basically copy the content.
  This allows us to transfer the proper binding to `Haml.init_rails`.

* Make sure Haml only tries to enable XSS protection integration
  once all other plugins are loaded.
  This allows it to work properly when Haml is a gem
  and the `rails_xss` plugin is being used.

* Mark the return value of Haml templates as HTML safe.
  This makes Haml partials work with Rails' XSS protection.

## 2.2.9

[Tagged on GitHub](http://github.com/nex3/haml/commit/2.2.9).

* Fixed a bug where Haml's text was concatenated to the wrong buffer
  under certain circumstances.
  This was mostly an issue under Rails when using methods like `capture`.

* Fixed a bug where template text was escaped when there was interpolation in a line
  and the `:escape_html` option was enabled. For example:

      Foo &lt; Bar #{"<"} Baz

  with `:escape_html` used to render as

      Foo &amp;lt; Bar &lt; Baz

  but now renders as

      Foo &lt; Bar &lt; Baz

### Rails XSS Protection

Haml 2.2.9 supports the XSS protection in Rails versions 2.3.5+.
There are several components to this:

* If XSS protection is enabled, Haml's {file:HAML_REFERENCE.md#escape_html-option `:escape_html`}
  option is set to `true` by default.

* Strings declared as HTML safe won't be escaped by Haml,
  including the {file:Haml/Helpers.html#html_escape-instance_method `#html_escape`} helper
  and `&=` if `:escape_html` has been disabled.

* Haml helpers that generate HTML are marked as HTML safe,
  and will escape their input if it's not HTML safe.

## 2.2.8

[Tagged on GitHub](http://github.com/nex3/haml/commit/2.2.8).

* Fixed a potential XSS issue with HTML escaping and wacky Unicode nonsense.
  This is the same as [the issue fixed in Rails](http://groups.google.com/group/rubyonrails-security/browse_thread/thread/48ab3f4a2c16190f) a bit ago.

## 2.2.7

[Tagged on GitHub](http://github.com/nex3/haml/commit/2.2.7).

* Fixed an `html2haml` issue where ERB attribute values
  weren't HTML-unescaped before being transformed into Haml.

* Fixed an `html2haml` issue where `#{}` wasn't escaped
  before being transformed into Haml.

* Add `<code>` to the list of tags that's
  {file:HAML_REFERENCE.md#preserve-option automatically whitespace-preserved}.

* Fixed a bug with `end` being followed by code in silent scripts -
  it no longer throws an error when it's nested beneath tags.

* Fixed a bug with inner whitespace-nuking and conditionals.
  The `else` et al. clauses of conditionals are now properly
  whitespace-nuked.

## 2.2.6

[Tagged on GitHub](http://github.com/nex3/haml/commit/2.2.6).

* Made the error message when unable to load a dependency for html2haml
  respect the `--trace` option.

* Don't crash when the `__FILE__` constant of a Ruby file is a relative path,
  as apparently happens sometimes in TextMate
  (thanks to [Karl Varga](http://github.com/kjvarga)).

* Add "Sass" to the `--version` string for the executables.

* Raise an exception when commas are omitted in static attributes
  (e.g. `%p{:foo => "bar" :baz => "bang"}`).

## 2.2.5

[Tagged on GitHub](http://github.com/nex3/haml/commit/2.2.5).

* Got rid of trailing whitespace produced when opening a conditional comment
  (thanks to [Norman Clarke](http://blog.njclarke.com/)).

* Fixed CSS id concatenation when a numeric id is given as an attribute.
  (thanks to [Norman Clarke](http://blog.njclarke.com/)).
  
* Fixed a couple bugs with using "-end" in strings.

## 2.2.4

[Tagged on GitHub](http://github.com/nex3/haml/commit/2.2.4).

* Allow `end` to be used for silent script when it's followed by code.
  For example:

      - form_for do
        ...
      - end if @show_form

  This isn't very good style, but we're supporting it for consistency's sake.

* Don't add `require 'rubygems'` to the top of init.rb when installed
  via `haml --rails`. This isn't necessary, and actually gets
  clobbered as soon as haml/template is loaded.

## 2.2.3

[Tagged on GitHub](http://github.com/nex3/haml/commit/2.2.3).

Haml 2.2.3 adds support for the JRuby bundling tools
for Google AppEngine, thanks to [Jan Ulbrich](http://github.com/ulbrich).

## 2.2.2

[Tagged on GitHub](http://github.com/nex3/haml/commit/2.2.2).

Haml 2.2.2 is a minor bugfix release, with several notable changes.
First, {file:Haml/Helpers.html#haml_concat-instance_method `haml_concat`}
will now raise an error when used with `=`.
This has always been incorrect behavior,
and in fact has never actually worked.
The only difference is that now it will fail loudly.
Second, Ruby 1.9 is now more fully supported,
especially with the {file:HAML_REFERENCE.md#htmlstyle_attributes_ new attribute syntax}.
Third, filters are no longer escaped when the {file:HAML_REFERENCE.md#escape_html-option `:escape_html` option}
is enabled and `#{}` interpolation is used.

## 2.2.1

[Tagged on GitHub](http://github.com/nex3/haml/commit/2.2.1).

Haml 2.2.1 is a minor bug-fix release.

## 2.2.0

[Tagged on GitHub](http://github.com/nex3/haml/commit/2.2.0).

Haml 2.2 adds several new features to the language,
fixes several bugs, and dramatically improves performance
(particularly when running with {file:HAML_REFERENCE.md#ugly-option `:ugly`} enabled).

### Syntax Changes

#### HTML-Style Attribute Syntax

Haml 2.2 introduces a new syntax for attributes
based on the HTML syntax.
For example:

    %a(href="http://haml-lang.com" title="Haml's so cool!")
      %img(src="/images/haml.png" alt="Haml")

There are two main reasons for this.
First, the hash-style syntax is very Ruby-specific.
There are now [Haml implementations](http://en.wikipedia.org/wiki/Haml#Implementations)
in many languages, each of which has its own syntax for hashes
(or dicts or associative arrays or whatever they're called).
The HTML syntax will be adopted by all of them,
so you can feel comfortable using Haml in whichever language you need.

Second, the hash-style syntax is quite verbose.
`%img{:src => "/images/haml.png", :alt => "Haml"}`
is eight characters longer than `%img(src="/images/haml.png" alt="Haml")`.
Haml's supposed to be about writing templates quickly and easily;
HTML-style attributes should help out a lot with that.

Ruby variables can be used as attribute values by omitting quotes.
Local variables or instance variables can be used.
For example:

    %a(title=@title href=href) Stuff

This is the same as:

    %a{:title => @title, :href => href} Stuff

Because there are no commas separating attributes,
more complicated expressions aren't allowed.
You can use `#{}` interpolation to insert complicated expressions
in a HTML-style attribute, though:

    %span(class="widget_#{@widget.number}")

#### Multiline Attributes

In general, Haml tries to keep individual elements on a single line.
There is a [multiline syntax](#multiline) for overflowing onto further lines,
but it's intentionally awkward to use to encourage shorter lines.

However, there is one case where overflow is reasonable: attributes.
Often a tag will simply have a lot of attributes, and in this case
it makes sense to allow overflow.
You can now stretch an attribute hash across multiple lines:

    %script{:type => "text/javascript",
            :src  => "javascripts/script_#{2 + 7}"}

This also works for HTML-style attributes:

        %script(type="text/javascript"
            src="javascripts/script_#{2 + 7}")

Note that for hash-style attributes, the newlines must come after commas.

#### Universal interpolation

In Haml 2.0, you could use `==` to interpolate Ruby code
within a line of text using `#{}`.
In Haml 2.2, the `==` is unnecessary;
`#{}` can be used in any text.
For example:

    %p This is a really cool #{h what_is_this}!
    But is it a #{h what_isnt_this}?

In addition, to {file:HAML_REFERENCE.md#escaping_html escape} or {file:HAML_REFERENCE.md#unescaping_html unescape}
the interpolated code, you can just add `&` or `!`, respectively,
to the beginning of the line:

    %p& This is a really cool #{what_is_this}!
    & But is it a #{what_isnt_this}?

#### Flexible indentation

Haml has traditionally required its users to use two spaces of indentation.
This is the universal Ruby style, and still highly recommended.
However, Haml now allows any number of spaces or even tabs for indentation,
provided:

* Tabs and spaces are not mixed
* The indentation is consistent within a given document

### New Options

#### `:ugly`

The `:ugly` option is not technically new;
it was introduced in Haml 2.0 to make rendering deeply nested templates less painful.
However, it's been greatly empowered in Haml 2.2.
It now does all sorts of performance optimizations
that couldn't be done before,
and its use increases Haml's performance dramatically.
It's enabled by default in production in Rails,
and it's highly recommended for production environments
in other frameworks.

#### `:encoding` {#encoding-option}

This option specifies the encoding of the Haml template
when running under Ruby 1.9. It defaults to `Encoding.default_internal` or `"utf-8"`.
This is useful for making sure that you don't get weird
encoding errors when dealing with non-ASCII input data.

### Deprecations

#### `Haml::Helpers#puts`

This helper is being deprecated for the obvious reason
that it conflicts with the `Kernel#puts` method.
I'm ashamed I ever chose this name.
Use `haml_concat` instead and spare me the embarrassment.

#### `= haml_tag`

A lot of people accidentally use "`= haml_tag`".
This has always been wrong; `haml_tag` outputs directly to the template,
and so should be used as "`- haml_tag`".
Now it raises an error when you use `=`.

### Compatibility

#### Rails

Haml 2.2 is fully compatible with Rails,
from 2.0.6 to the latest revision of edge, 783db25.

#### Ruby 1.9

Haml 2.2 is also fully compatible with Ruby 1.9.
It supports Ruby 1.9-style attribute hashes,
and handles encoding-related issues
(see [the `:encoding` option](#encoding-option)).

### Filters

#### `:markdown`

There are numerous improvements to the Markdown filter.
No longer will Haml attempt to use RedCloth's inferior Markdown implementation.
Instead, it will look for all major Markdown implementations:
[RDiscount](http://github.com/rtomayko/rdiscount),
[RPeg-Markdown](http://github.com/rtomayko/rpeg-markdown),
[Maruku](http://maruku.rubyforge.org),
and [BlueCloth](www.deveiate.org/projects/BlueCloth).

#### `:cdata`

There is now a `:cdata` filter for wrapping text in CDATA tags.

#### `:sass`

The `:sass` filter now uses options set in {Sass::Plugin},
if they're available.

### Executables

#### `haml`

The `haml` executable now takes `-r` and `-I` flags
that act just like the same flags for the `ruby` executable.
This allows users to load helper files when using Haml
from the command line.

It also takes a `--debug` flag that causes it to spit out
the Ruby code that Haml generates from the template.
This is more for my benefit than anything,
but you may find it interesting.

#### `html2haml`

The `html2haml` executable has undergone significant improvements.
Many of these are bugfixes, but there are also a few features.
For one, it now understands CDATA tags and autodetects ERB files.
In addition, a line containing just "`- end`" is now a Haml error;
since it's not possible for `html2haml` to properly parse all Ruby blocks,
this acts as a signal for the author that there are blocks
to be dealt with.

### Miscellaneous

#### XHTML Mobile DTD

Haml 2.2 supports a DTD for XHTML Mobile: `!!! Mobile`.

#### YARD

All the documentation for Haml 2.2, including this changelog,
has been moved to [YARD](http://yard.soen.ca).
YARD is an excellent documentation system,
and allows us to write our documentation in [Maruku](http://maruku.rubyforge.org),
which is also excellent.<|MERGE_RESOLUTION|>--- conflicted
+++ resolved
@@ -3,7 +3,6 @@
 * Table of contents
 {:toc}
 
-<<<<<<< HEAD
 ## 2.4.0 (Unreleased)
 
 ### `haml_tag` and `haml_concat` Improvements
@@ -195,13 +194,12 @@
 
 * The `puts` helper has been removed.
   Use {Haml::Helpers#haml\_concat} instead.
-=======
+
 ## 2.2.21 (Unreleased)
 
 * Fix a few bugs in the git-revision-reporting in {Haml::Version#version}.
   In particular, it will still work if `git gc` has been called recently,
   or if various files are missing.
->>>>>>> 0774e353
 
 ## 2.2.20
 
