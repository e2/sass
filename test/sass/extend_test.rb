--- conflicted
+++ resolved
@@ -723,7 +723,6 @@
 SCSS
   end
 
-<<<<<<< HEAD
   def test_basic_placeholder_selector
     assert_extends '%foo', '.bar {@extend %foo}', '.bar'
   end
@@ -732,7 +731,70 @@
     assert_equal <<CSS, render(<<SCSS)
 .baz {
   color: blue; }
-=======
+CSS
+%foo {color: blue}
+%bar {color: red}
+.baz {@extend %foo}
+SCSS
+  end
+
+  def test_placeholder_descendant_selector
+    assert_extends '#context %foo a', '.bar {@extend %foo}', '#context .bar a'
+  end
+
+  def test_semi_placeholder_selector
+    assert_equal <<CSS, render(<<SCSS)
+.bar .baz {
+  color: blue; }
+CSS
+#context %foo, .bar .baz {color: blue}
+SCSS
+  end
+
+  def test_placeholder_selector_with_multiple_extenders
+    assert_equal <<CSS, render(<<SCSS)
+.bar, .baz {
+  color: blue; }
+CSS
+%foo {color: blue}
+.bar {@extend %foo}
+.baz {@extend %foo}
+SCSS
+  end
+
+  def test_placeholder_selector_as_modifier
+    assert_equal <<CSS, render(<<SCSS)
+a.baz.bar {
+  color: blue; }
+CSS
+a%foo.baz {color: blue}
+.bar {@extend %foo}
+div {@extend %foo}
+SCSS
+  end
+
+  def test_placeholder_interpolation
+    assert_equal <<CSS, render(<<SCSS)
+.bar {
+  color: blue; }
+CSS
+$foo: foo;
+
+%\#{$foo} {color: blue}
+.bar {@extend %foo}
+SCSS
+  end
+
+  def test_media_in_placeholder_selector
+    assert_equal <<CSS, render(<<SCSS)
+.baz {
+  c: d; }
+CSS
+%foo {bar {@media screen {a: b}}}
+.baz {c: d}
+SCSS
+  end
+
   def test_extend_out_of_media
     assert_warning(<<WARN) {assert_equal(<<CSS, render(<<SCSS))}
 DEPRECATION WARNING on line 3 of test_extend_out_of_media_inline.sass:
@@ -743,19 +805,14 @@
 WARN
 .foo {
   a: b; }
->>>>>>> 51f5ffdc
-CSS
-%foo {color: blue}
-%bar {color: red}
-.baz {@extend %foo}
-SCSS
-  end
-
-<<<<<<< HEAD
-  def test_placeholder_descendant_selector
-    assert_extends '#context %foo a', '.bar {@extend %foo}', '#context .bar a'
-  end
-=======
+CSS
+.foo {a: b}
+@media screen {
+  .bar {@extend .foo}
+}
+SCSS
+  end
+
   def test_extend_out_of_unknown_directive
     assert_warning(<<WARN) {assert_equal(<<CSS, render(<<SCSS))}
 DEPRECATION WARNING on line 3 of test_extend_out_of_unknown_directive_inline.sass:
@@ -766,58 +823,13 @@
 WARN
 .foo {
   a: b; }
->>>>>>> 51f5ffdc
-
-  def test_semi_placeholder_selector
-    assert_equal <<CSS, render(<<SCSS)
-.bar .baz {
-  color: blue; }
-CSS
-#context %foo, .bar .baz {color: blue}
-SCSS
-  end
-
-  def test_placeholder_selector_with_multiple_extenders
-    assert_equal <<CSS, render(<<SCSS)
-.bar, .baz {
-  color: blue; }
-CSS
-%foo {color: blue}
-.bar {@extend %foo}
-.baz {@extend %foo}
-SCSS
-  end
-
-  def test_placeholder_selector_as_modifier
-    assert_equal <<CSS, render(<<SCSS)
-a.baz.bar {
-  color: blue; }
-CSS
-a%foo.baz {color: blue}
-.bar {@extend %foo}
-div {@extend %foo}
-SCSS
-  end
-
-  def test_placeholder_interpolation
-    assert_equal <<CSS, render(<<SCSS)
-.bar {
-  color: blue; }
-CSS
-$foo: foo;
-
-%\#{$foo} {color: blue}
-.bar {@extend %foo}
-SCSS
-  end
-
-  def test_media_in_placeholder_selector
-    assert_equal <<CSS, render(<<SCSS)
-.baz {
-  c: d; }
-CSS
-%foo {bar {@media screen {a: b}}}
-.baz {c: d}
+
+@flooblehoof {}
+CSS
+.foo {a: b}
+@flooblehoof {
+  .bar {@extend .foo}
+}
 SCSS
   end
 
