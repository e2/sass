--- conflicted
+++ resolved
@@ -20,13 +20,10 @@
   def get_a_variable(name)
     environment.var(name.value) || Sass::Script::String.new("undefined")
   end
-<<<<<<< HEAD
-=======
 end
 
 module Sass::Script::Functions
   include Sass::Script::Functions::UserFunctions
->>>>>>> 99f38d70
 end
 
 class SassEngineTest < Test::Unit::TestCase
