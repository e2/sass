#!/usr/bin/env ruby
# -*- coding: utf-8 -*-
require File.dirname(__FILE__) + '/test_helper'

class ScssTest < Test::Unit::TestCase
  include ScssTestHelper

  ## One-Line Comments

  def test_one_line_comments
    assert_equal <<CSS, render(<<SCSS)
.foo {
  baz: bang; }
CSS
.foo {// bar: baz;}
  baz: bang; //}
}
SCSS
    assert_equal <<CSS, render(<<SCSS)
.foo bar[val="//"] {
  baz: bang; }
CSS
.foo bar[val="//"] {
  baz: bang; //}
}
SCSS
  end

  ## Script

  def test_variables
    assert_equal <<CSS, render(<<SCSS)
blat {
  a: foo; }
CSS
$var: foo;

blat {a: $var}
SCSS

    assert_equal <<CSS, render(<<SCSS)
foo {
  a: 2;
  b: 6; }
CSS
foo {
  $var: 2;
  $another-var: 4;
  a: $var;
  b: $var + $another-var;}
SCSS
  end

  def test_unicode_variables
    assert_equal <<CSS, render(<<SCSS)
blat {
  a: foo; }
CSS
$vär: foo;

blat {a: $vär}
SCSS
  end

  def test_guard_assign
    assert_equal <<CSS, render(<<SCSS)
foo {
  a: 1; }
CSS
$var: 1;
$var: 2 !default;

foo {a: $var}
SCSS

    assert_equal <<CSS, render(<<SCSS)
foo {
  a: 2; }
CSS
$var: 2 !default;

foo {a: $var}
SCSS
  end

  def test_sass_script
    assert_equal <<CSS, render(<<SCSS)
foo {
  a: 3;
  b: -1;
  c: foobar;
  d: 12px; }
CSS
foo {
  a: 1 + 2;
  b: 1 - 2;
  c: foo + bar;
  d: floor(12.3px); }
SCSS
  end

  def test_debug_directive
    assert_warning "test_debug_directive_inline.scss:2 DEBUG: hello world!" do
      assert_equal <<CSS, render(<<SCSS)
foo {
  a: b; }

bar {
  c: d; }
CSS
foo {a: b}
@debug "hello world!";
bar {c: d}
SCSS
    end
  end

  def test_warn_directive
    expected_warning = <<EXPECTATION
WARNING: this is a warning
        on line 2 of test_warn_directive_inline.scss

WARNING: this is a mixin
        on line 1 of test_warn_directive_inline.scss, in `foo'
        from line 3 of test_warn_directive_inline.scss
EXPECTATION
    assert_warning expected_warning do
      assert_equal <<CSS, render(<<SCSS)
bar {
  c: d; }
CSS
@mixin foo { @warn "this is a mixin";}
@warn "this is a warning";
bar {c: d; @include foo;}
SCSS
    end
  end

  def test_for_directive
    assert_equal <<CSS, render(<<SCSS)
.foo {
  a: 1;
  a: 2;
  a: 3;
  a: 4; }
CSS
.foo {
  @for $var from 1 to 5 {a: $var;}
}
SCSS

    assert_equal <<CSS, render(<<SCSS)
.foo {
  a: 1;
  a: 2;
  a: 3;
  a: 4;
  a: 5; }
CSS
.foo {
  @for $var from 1 through 5 {a: $var;}
}
SCSS
  end

  def test_if_directive
    assert_equal <<CSS, render(<<SCSS)
foo {
  a: b; }
CSS
@if "foo" == "foo" {foo {a: b}}
@if "foo" != "foo" {bar {a: b}}
SCSS

    assert_equal <<CSS, render(<<SCSS)
bar {
  a: b; }
CSS
@if "foo" != "foo" {foo {a: b}}
@else if "foo" == "foo" {bar {a: b}}
@else if true {baz {a: b}}
SCSS

    assert_equal <<CSS, render(<<SCSS)
bar {
  a: b; }
CSS
@if "foo" != "foo" {foo {a: b}}
@else {bar {a: b}}
SCSS
  end

  def test_comment_after_if_directive
    assert_equal <<CSS, render(<<SCSS)
foo {
  a: b;
  /* This is a comment */
  c: d; }
CSS
foo {
  @if true {a: b}
  /* This is a comment */
  c: d }
SCSS
    assert_equal <<CSS, render(<<SCSS)
foo {
  a: b;
  /* This is a comment */
  c: d; }
CSS
foo {
  @if true {a: b}
  @else {x: y}
  /* This is a comment */
  c: d }
SCSS
  end

  def test_while_directive
    assert_equal <<CSS, render(<<SCSS)
.foo {
  a: 1;
  a: 2;
  a: 3;
  a: 4; }
CSS
$i: 1;

.foo {
  @while $i != 5 {
    a: $i;
    $i: $i + 1;
  }
}
SCSS
  end

  def test_css_import_directive
    assert_equal "@import url(foo.css);\n", render('@import "foo.css";')
    assert_equal "@import url(foo.css);\n", render("@import 'foo.css';")
    assert_equal "@import url(\"foo.css\");\n", render('@import url("foo.css");')
    assert_equal "@import url('foo.css');\n", render("@import url('foo.css');")
    assert_equal "@import url(foo.css);\n", render('@import url(foo.css);')
  end

  def test_media_import
    assert_equal("@import \"./fonts.sass\" all;\n", render("@import \"./fonts.sass\" all;"))
  end

  def test_http_import
    assert_equal("@import \"http://fonts.googleapis.com/css?family=Droid+Sans\";\n",
      render("@import \"http://fonts.googleapis.com/css?family=Droid+Sans\";"))
  end

  def test_url_import
    assert_equal("@import url(fonts.sass);\n", render("@import url(fonts.sass);"))
  end

  def test_block_comment_in_script
    assert_equal <<CSS, render(<<SCSS)
foo {
  a: 1bar; }
CSS
foo {a: 1 + /* flang */ bar}
SCSS
  end

  def test_line_comment_in_script
    assert_equal <<CSS, render(<<SCSS)
foo {
  a: 1blang; }
CSS
foo {a: 1 + // flang }
  blang }
SCSS
  end

  ## Nested Rules

  def test_nested_rules
    assert_equal <<CSS, render(<<SCSS)
foo bar {
  a: b; }
CSS
foo {bar {a: b}}
SCSS
    assert_equal <<CSS, render(<<SCSS)
foo bar {
  a: b; }
foo baz {
  b: c; }
CSS
foo {
  bar {a: b}
  baz {b: c}}
SCSS
    assert_equal <<CSS, render(<<SCSS)
foo bar baz {
  a: b; }
foo bang bip {
  a: b; }
CSS
foo {
  bar {baz {a: b}}
  bang {bip {a: b}}}
SCSS
  end

  def test_nested_rules_with_declarations
    assert_equal <<CSS, render(<<SCSS)
foo {
  a: b; }
  foo bar {
    c: d; }
CSS
foo {
  a: b;
  bar {c: d}}
SCSS
    assert_equal <<CSS, render(<<SCSS)
foo {
  a: b; }
  foo bar {
    c: d; }
CSS
foo {
  bar {c: d}
  a: b}
SCSS
    assert_equal <<CSS, render(<<SCSS)
foo {
  ump: nump;
  grump: clump; }
  foo bar {
    blat: bang;
    habit: rabbit; }
    foo bar baz {
      a: b; }
    foo bar bip {
      c: d; }
  foo bibble bap {
    e: f; }
CSS
foo {
  ump: nump;
  grump: clump;
  bar {
    blat: bang;
    habit: rabbit;
    baz {a: b}
    bip {c: d}}
  bibble {
    bap {e: f}}}
SCSS
  end

  def test_nested_rules_with_fancy_selectors
    assert_equal <<CSS, render(<<SCSS)
foo .bar {
  a: b; }
foo :baz {
  c: d; }
foo bang:bop {
  e: f; }
CSS
foo {
  .bar {a: b}
  :baz {c: d}
  bang:bop {e: f}}
SCSS
  end

  def test_almost_ambiguous_nested_rules_and_declarations
    assert_equal <<CSS, render(<<SCSS)
foo {
  bar: baz bang bop biddle woo look at all these elems; }
  foo bar:baz:bang:bop:biddle:woo:look:at:all:these:pseudoclasses {
    a: b; }
  foo bar:baz bang bop biddle woo look at all these elems {
    a: b; }
CSS
foo {
  bar:baz:bang:bop:biddle:woo:look:at:all:these:pseudoclasses {a: b};
  bar:baz bang bop biddle woo look at all these elems {a: b};
  bar:baz bang bop biddle woo look at all these elems; }
SCSS
  end

  def test_newlines_in_selectors
    assert_equal <<CSS, render(<<SCSS)
foo
bar {
  a: b; }
CSS
foo
bar {a: b}
SCSS

    assert_equal <<CSS, render(<<SCSS)
foo baz,
foo bang,
bar baz,
bar bang {
  a: b; }
CSS
foo,
bar {
  baz,
  bang {a: b}}
SCSS

    assert_equal <<CSS, render(<<SCSS)
foo
bar baz
bang {
  a: b; }
foo
bar bip bop {
  c: d; }
CSS
foo
bar {
  baz
  bang {a: b}

  bip bop {c: d}}
SCSS

    assert_equal <<CSS, render(<<SCSS)
foo bang, foo bip
bop, bar
baz bang, bar
baz bip
bop {
  a: b; }
CSS
foo, bar
baz {
  bang, bip
  bop {a: b}}
SCSS
  end

  def test_parent_selectors
    assert_equal <<CSS, render(<<SCSS)
foo:hover {
  a: b; }
bar foo.baz {
  c: d; }
CSS
foo {
  &:hover {a: b}
  bar &.baz {c: d}}
SCSS
  end

  ## Namespace Properties

  def test_namespace_properties
    assert_equal <<CSS, render(<<SCSS)
foo {
  bar: baz;
  bang-bip: 1px;
  bang-bop: bar; }
CSS
foo {
  bar: baz;
  bang: {
    bip: 1px;
    bop: bar;}}
SCSS
  end

  def test_several_namespace_properties
    assert_equal <<CSS, render(<<SCSS)
foo {
  bar: baz;
  bang-bip: 1px;
  bang-bop: bar;
  buzz-fram: "foo";
  buzz-frum: moo; }
CSS
foo {
  bar: baz;
  bang: {
    bip: 1px;
    bop: bar;}
  buzz: {
    fram: "foo";
    frum: moo;
  }
}
SCSS
  end

  def test_nested_namespace_properties
    assert_equal <<CSS, render(<<SCSS)
foo {
  bar: baz;
  bang-bip: 1px;
  bang-bop: bar;
  bang-blat-baf: bort; }
CSS
foo {
  bar: baz;
  bang: {
    bip: 1px;
    bop: bar;
    blat:{baf:bort}}}
SCSS
  end

  def test_namespace_properties_with_value
    assert_equal <<CSS, render(<<SCSS)
foo {
  bar: baz;
    bar-bip: bop;
    bar-bing: bop; }
CSS
foo {
  bar: baz {
    bip: bop;
    bing: bop; }}
SCSS
  end

  def test_namespace_properties_with_script_value
    assert_equal <<CSS, render(<<SCSS)
foo {
  bar: bazbang;
    bar-bip: bop;
    bar-bing: bop; }
CSS
foo {
  bar: baz + bang {
    bip: bop;
    bing: bop; }}
SCSS
  end

  def test_no_namespace_properties_without_space
    assert_equal <<CSS, render(<<SCSS)
foo bar:baz {
  bip: bop; }
CSS
foo {
  bar:baz {
    bip: bop }}
SCSS
  end

  def test_no_namespace_properties_without_space_even_when_its_unambiguous
    render(<<SCSS)
foo {
  bar:1px {
    bip: bop }}
SCSS
    assert(false, "Expected syntax error")
  rescue Sass::SyntaxError => e
    assert_equal <<MESSAGE, e.message
Invalid CSS: a space is required between a property and its definition
when it has other properties nested beneath it.
MESSAGE
    assert_equal 2, e.sass_line
  end

  ## Mixins

  def test_basic_mixins
    assert_equal <<CSS, render(<<SCSS)
.foo {
  a: b; }
CSS
@mixin foo {
  .foo {a: b}}

@include foo;
SCSS

    assert_equal <<CSS, render(<<SCSS)
bar {
  c: d; }
  bar .foo {
    a: b; }
CSS
@mixin foo {
  .foo {a: b}}

bar {
  @include foo;
  c: d; }
SCSS

    assert_equal <<CSS, render(<<SCSS)
bar {
  a: b;
  c: d; }
CSS
@mixin foo {a: b}

bar {
  @include foo;
  c: d; }
SCSS
  end

  def test_mixins_with_empty_args
    assert_equal <<CSS, render(<<SCSS)
.foo {
  a: b; }
CSS
@mixin foo() {a: b}

.foo {@include foo();}
SCSS

    assert_equal <<CSS, render(<<SCSS)
.foo {
  a: b; }
CSS
@mixin foo() {a: b}

.foo {@include foo;}
SCSS

    assert_equal <<CSS, render(<<SCSS)
.foo {
  a: b; }
CSS
@mixin foo {a: b}

.foo {@include foo();}
SCSS
  end

  def test_mixins_with_args
    assert_equal <<CSS, render(<<SCSS)
.foo {
  a: bar; }
CSS
@mixin foo($a) {a: $a}

.foo {@include foo(bar)}
SCSS

    assert_equal <<CSS, render(<<SCSS)
.foo {
  a: bar;
  b: 12px; }
CSS
@mixin foo($a, $b) {
  a: $a;
  b: $b; }

.foo {@include foo(bar, 12px)}
SCSS
  end

  ## Interpolation

  def test_basic_selector_interpolation
    assert_equal <<CSS, render(<<SCSS)
foo 3 baz {
  a: b; }
CSS
foo \#{1 + 2} baz {a: b}
SCSS
    assert_equal <<CSS, render(<<SCSS)
foo.bar baz {
  a: b; }
CSS
foo\#{".bar"} baz {a: b}
SCSS
    assert_equal <<CSS, render(<<SCSS)
foo.bar baz {
  a: b; }
CSS
\#{"foo"}.bar baz {a: b}
SCSS
  end

  def test_selector_only_interpolation
    assert_equal <<CSS, render(<<SCSS)
foo bar {
  a: b; }
CSS
\#{"foo" + " bar"} {a: b}
SCSS
  end

  def test_selector_interpolation_before_element_name
    assert_equal <<CSS, render(<<SCSS)
foo barbaz {
  a: b; }
CSS
\#{"foo" + " bar"}baz {a: b}
SCSS
  end

  def test_selector_interpolation_in_string
    assert_equal <<CSS, render(<<SCSS)
foo[val="bar foo bar baz"] {
  a: b; }
CSS
foo[val="bar \#{"foo" + " bar"} baz"] {a: b}
SCSS
  end

  def test_selector_interpolation_in_pseudoclass
    assert_equal <<CSS, render(<<SCSS)
foo:nth-child(5n) {
  a: b; }
CSS
foo:nth-child(\#{5 + "n"}) {a: b}
SCSS
  end

  def test_selector_interpolation_at_class_begininng
    assert_equal <<CSS, render(<<SCSS)
.zzz {
  a: b; }
CSS
$zzz: zzz;
.\#{$zzz} { a: b; }
SCSS
  end

  def test_selector_interpolation_at_id_begininng
    assert_equal <<CSS, render(<<SCSS)
#zzz {
  a: b; }
CSS
$zzz: zzz;
#\#{$zzz} { a: b; }
SCSS
  end

  def test_selector_interpolation_at_pseudo_begininng
    assert_equal <<CSS, render(<<SCSS)
:zzz::zzz {
  a: b; }
CSS
$zzz: zzz;
:\#{$zzz}::\#{$zzz} { a: b; }
SCSS
  end

  def test_selector_interpolation_at_attr_beginning
    assert_equal <<CSS, render(<<SCSS)
[zzz=foo] {
  a: b; }
CSS
$zzz: zzz;
[\#{$zzz}=foo] { a: b; }
SCSS
  end

  def test_selector_interpolation_at_dashes
    assert_equal <<CSS, render(<<SCSS)
div {
  -foo-a-b-foo: foo; }
CSS
$a : a;
$b : b;
div { -foo-\#{$a}-\#{$b}-foo: foo }
SCSS
  end

  def test_basic_prop_name_interpolation
    assert_equal <<CSS, render(<<SCSS)
foo {
  barbazbang: blip; }
CSS
foo {bar\#{"baz" + "bang"}: blip}
SCSS
    assert_equal <<CSS, render(<<SCSS)
foo {
  bar3: blip; }
CSS
foo {bar\#{1 + 2}: blip}
SCSS
  end

  def test_prop_name_only_interpolation
    assert_equal <<CSS, render(<<SCSS)
foo {
  bazbang: blip; }
CSS
foo {\#{"baz" + "bang"}: blip}
SCSS
  end

  ## Errors

  def test_mixin_defs_only_at_toplevel
    render <<SCSS
foo {
  @mixin bar {a: b}}
SCSS
    assert(false, "Expected syntax error")
  rescue Sass::SyntaxError => e
    assert_equal "Mixins may only be defined at the root of a document.", e.message
    assert_equal 2, e.sass_line
  end

  def test_imports_only_at_toplevel
    render <<SCSS
foo {
  @import "foo.scss";}
SCSS
    assert(false, "Expected syntax error")
  rescue Sass::SyntaxError => e
    assert_equal "Import directives may only be used at the root of a document.", e.message
    assert_equal 2, e.sass_line
  end

  def test_rules_beneath_properties
    render <<SCSS
foo {
  bar: {
    baz {
      bang: bop }}}
SCSS
    assert(false, "Expected syntax error")
  rescue Sass::SyntaxError => e
    assert_equal 'Illegal nesting: Only properties may be nested beneath properties.', e.message
    assert_equal 3, e.sass_line
  end

  def test_uses_property_exception_with_star_hack
    render <<SCSS
foo {
  *bar:baz [fail]; }
SCSS
    assert(false, "Expected syntax error")
  rescue Sass::SyntaxError => e
    assert_equal 'Invalid CSS after "  *bar:baz ": expected ";", was "[fail]; }"', e.message
    assert_equal 2, e.sass_line
  end

  def test_uses_property_exception_with_colon_hack
    render <<SCSS
foo {
  :bar:baz [fail]; }
SCSS
    assert(false, "Expected syntax error")
  rescue Sass::SyntaxError => e
    assert_equal 'Invalid CSS after "  :bar:baz ": expected ";", was "[fail]; }"', e.message
    assert_equal 2, e.sass_line
  end

  def test_uses_rule_exception_with_dot_hack
    render <<SCSS
foo {
  .bar:baz <fail>; }
SCSS
    assert(false, "Expected syntax error")
  rescue Sass::SyntaxError => e
    assert_equal 'Invalid CSS after "  .bar:baz ": expected "{", was "<fail>; }"', e.message
    assert_equal 2, e.sass_line
  end

  def test_uses_property_exception_with_space_after_name
    render <<SCSS
foo {
  bar: baz [fail]; }
SCSS
    assert(false, "Expected syntax error")
  rescue Sass::SyntaxError => e
    assert_equal 'Invalid CSS after "  bar: baz ": expected ";", was "[fail]; }"', e.message
    assert_equal 2, e.sass_line
  end

  def test_uses_property_exception_with_non_identifier_after_name
    render <<SCSS
foo {
  bar:1px [fail]; }
SCSS
    assert(false, "Expected syntax error")
  rescue Sass::SyntaxError => e
    assert_equal 'Invalid CSS after "  bar:1px ": expected ";", was "[fail]; }"', e.message
    assert_equal 2, e.sass_line
  end

  def test_uses_property_exception_when_followed_by_open_bracket
    render <<SCSS
foo {
  bar:{baz: .fail} }
SCSS
    assert(false, "Expected syntax error")
  rescue Sass::SyntaxError => e
    assert_equal 'Invalid CSS after "  bar:{baz: ": expected expression (e.g. 1px, bold), was ".fail} }"', e.message
    assert_equal 2, e.sass_line
  end

  def test_script_error
    render <<SCSS
foo {
  bar: "baz" * * }
SCSS
    assert(false, "Expected syntax error")
  rescue Sass::SyntaxError => e
    assert_equal 'Invalid CSS after "  bar: "baz" * ": expected expression (e.g. 1px, bold), was "* }"', e.message
    assert_equal 2, e.sass_line
  end

  def test_multiline_script_syntax_error
    render <<SCSS
foo {
  bar:
    "baz" * * }
SCSS
    assert(false, "Expected syntax error")
  rescue Sass::SyntaxError => e
    assert_equal 'Invalid CSS after "    "baz" * ": expected expression (e.g. 1px, bold), was "* }"', e.message
    assert_equal 3, e.sass_line
  end

  def test_multiline_script_runtime_error
    render <<SCSS
foo {
  bar: "baz" +
    "bar" +
    $bang }
SCSS
    assert(false, "Expected syntax error")
  rescue Sass::SyntaxError => e
    assert_equal "Undefined variable: \"$bang\".", e.message
    assert_equal 4, e.sass_line
  end

  def test_post_multiline_script_runtime_error
    render <<SCSS
foo {
  bar: "baz" +
    "bar" +
    "baz";
  bip: $bop; }
SCSS
    assert(false, "Expected syntax error")
  rescue Sass::SyntaxError => e
    assert_equal "Undefined variable: \"$bop\".", e.message
    assert_equal 5, e.sass_line
  end

  def test_multiline_property_runtime_error
    render <<SCSS
foo {
  bar: baz
    bar
    \#{$bang} }
SCSS
    assert(false, "Expected syntax error")
  rescue Sass::SyntaxError => e
    assert_equal "Undefined variable: \"$bang\".", e.message
    assert_equal 4, e.sass_line
  end

  def test_post_resolution_selector_error
    render "\n\nfoo \#{\") bar\"} {a: b}"
    assert(false, "Expected syntax error")
  rescue Sass::SyntaxError => e
    assert_equal 'Invalid CSS after "foo ": expected selector, was ") bar"', e.message
    assert_equal 3, e.sass_line
  end

  def test_parent_in_mid_selector_error
    assert_raise_message(Sass::SyntaxError, <<MESSAGE) {render <<SCSS}
Invalid CSS after ".foo": expected "{", was "&.bar"

In Sass 3, the parent selector & can only be used where element names are valid,
since it could potentially be replaced by an element name.
MESSAGE
flim {
  .foo&.bar {a: b}
}
SCSS
  end

  def test_parent_in_mid_selector_error
    assert_raise_message(Sass::SyntaxError, <<MESSAGE) {render <<SCSS}
Invalid CSS after "  .foo.bar": expected "{", was "& {a: b}"

In Sass 3, the parent selector & can only be used where element names are valid,
since it could potentially be replaced by an element name.
MESSAGE
flim {
  .foo.bar& {a: b}
}
SCSS
  end

  def test_double_parent_selector_error
    assert_raise_message(Sass::SyntaxError, <<MESSAGE) {render <<SCSS}
Invalid CSS after "  &": expected "{", was "& {a: b}"

In Sass 3, the parent selector & can only be used where element names are valid,
since it could potentially be replaced by an element name.
MESSAGE
flim {
  && {a: b}
}
SCSS
  end

  def test_no_interpolation_in_media_queries
    assert_raise_message(Sass::SyntaxError, <<MESSAGE.rstrip) {render <<SCSS}
Invalid CSS after "...nd (min-width: ": expected expression (e.g. 1px, bold), was "\#{100}px) {"
MESSAGE
@media screen and (min-width: \#{100}px) {
  foo {bar: baz}
}
SCSS
  end

  def test_no_interpolation_in_unrecognized_directives
    assert_raise_message(Sass::SyntaxError, <<MESSAGE.rstrip) {render <<SCSS}
Invalid CSS after "@foo ": expected selector or at-rule, was "\#{100} {"
MESSAGE
@foo \#{100} {
  foo {bar: baz}
}
SCSS
  end

  # Regression

  def test_weird_added_space
    assert_equal <<CSS, render(<<SCSS)
foo {
  bar: -moz-bip; }
CSS
$value : bip;

foo {
  bar: -moz-\#{$value};
}
SCSS
  end

  def test_interpolation_with_bracket_on_next_line
    assert_equal <<CSS, render(<<SCSS)
a.foo b {
  color: red; }
CSS
a.\#{"foo"} b
{color: red}
SCSS
  end

  def test_extra_comma_in_mixin_arglist_error
    assert_raise_message(Sass::SyntaxError, <<MESSAGE.rstrip) {render <<SCSS}
Invalid CSS after "...clude foo(bar, ": expected mixin argument, was ");"
MESSAGE
@mixin foo($a1, $a2) {
  baz: $a1 $a2;
}

.bar {
  @include foo(bar, );
}
SCSS
  end

  def test_interpolation
    assert_equal <<CSS, render(<<SCSS)
ul li#foo a span.label {
  foo: bar; }
CSS
$bar : "#foo";
ul li\#{$bar} a span.label { foo: bar; }
SCSS
  end

<<<<<<< HEAD
  def test_mixin_with_keyword_args
    assert_equal <<CSS, render(<<SCSS)
.mixed {
  required: foo;
  arg1: default-val1;
  arg2: non-default-val2; }
CSS
@mixin a-mixin($required, $arg1: default-val1, $arg2: default-val2) {
  required: $required;
  arg1: $arg1;
  arg2: $arg2;
}
.mixed { @include a-mixin(foo, $arg2: non-default-val2); }
SCSS
  end

  def test_passing_required_args_as_a_keyword_arg
    assert_equal <<CSS, render(<<SCSS)
.mixed {
  required: foo;
  arg1: default-val1;
  arg2: default-val2; }
CSS
@mixin a-mixin($required, $arg1: default-val1, $arg2: default-val2) {
  required: $required;
  arg1: $arg1;
  arg2: $arg2; }
.mixed { @include a-mixin($required: foo); }
SCSS
  end

  def test_passing_all_as_keyword_args_in_opposite_order
    assert_equal <<CSS, render(<<SCSS)
.mixed {
  required: foo;
  arg1: non-default-val1;
  arg2: non-default-val2; }
CSS
@mixin a-mixin($required, $arg1: default-val1, $arg2: default-val2) {
  required: $required;
  arg1: $arg1;
  arg2: $arg2; }
.mixed { @include a-mixin($arg2: non-default-val2, $arg1: non-default-val1, $required: foo); }
SCSS
  end

  def test_keyword_args_in_functions
    assert_equal <<CSS, render(<<SCSS)
.keyed {
  color: rgba(170, 119, 204, 0.4); }
CSS
.keyed { color: rgba($color: #a7c, $alpha: 0.4) }
SCSS
  end

  def test_unknown_keyword_arg_raises_error
    assert_raise_message(Sass::SyntaxError, "Mixin a does not have an argument named $c.") {render <<SCSS}
@mixin a($b: 1) { a: $b; }
div { @include a(1, $c: 3); }
SCSS
  end


=======
  def test_newlines_removed_from_selectors_when_compressed
    assert_equal <<CSS, render(<<SCSS, :style=>:compressed)
z a,z b{display:block}
CSS
a,
b {
  z & {
    display: block;
  }
}
SCSS

  end
>>>>>>> 85aa7575
end<|MERGE_RESOLUTION|>--- conflicted
+++ resolved
@@ -1072,7 +1072,6 @@
 SCSS
   end
 
-<<<<<<< HEAD
   def test_mixin_with_keyword_args
     assert_equal <<CSS, render(<<SCSS)
 .mixed {
@@ -1136,7 +1135,6 @@
   end
 
 
-=======
   def test_newlines_removed_from_selectors_when_compressed
     assert_equal <<CSS, render(<<SCSS, :style=>:compressed)
 z a,z b{display:block}
@@ -1150,5 +1148,4 @@
 SCSS
 
   end
->>>>>>> 85aa7575
 end