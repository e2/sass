#!/usr/bin/env ruby
require File.dirname(__FILE__) + '/../test_helper'
require 'haml/html'

class Html2HamlTest < Test::Unit::TestCase

  def test_empty_render_should_remain_empty
    assert_equal '', render('')
  end

  def test_id_and_class_should_be_removed_from_hash
    assert_equal '%span#foo.bar', render('<span id="foo" class="bar"> </span>')
  end

  def test_no_tag_name_for_div_if_class_or_id_is_present
    assert_equal '#foo', render('<div id="foo"> </div>')
    assert_equal '.foo', render('<div class="foo"> </div>')
  end

  def test_multiple_class_names
    assert_equal '.foo.bar.baz', render('<div class=" foo  bar  baz "> </div>')
  end

  def test_should_have_pretty_attributes
    assert_equal_attributes('%input{ :type => "text", :name => "login" }',
      render('<input type="text" name="login" />'))
    assert_equal_attributes('%meta{ "http-equiv" => "Content-Type", :content => "text/html" }',
      render('<meta http-equiv="Content-Type" content="text/html" />'))
  end

  def test_sqml_comment
    assert_equal "/\n  IE sucks", render('<!-- IE sucks -->')
  end

  def test_interpolation
    assert_equal('Foo \#{bar} baz', render('Foo #{bar} baz'))
  end

  def test_interpolation_in_attrs
    assert_equal('%p{ :foo => "\#{bar} baz" }', render('<p foo="#{bar} baz"></p>'))
  end

  def test_rhtml
    assert_equal '- foo = bar', render_rhtml('<% foo = bar %>')
    assert_equal '- foo = bar', render_rhtml('<% foo = bar -%>')
    assert_equal '= h @item.title', render_rhtml('<%=h @item.title %>')
    assert_equal '= h @item.title', render_rhtml('<%=h @item.title -%>')
  end
  
  def test_rhtml_with_html_special_chars
    assert_equal '= 3 < 5 ? "OK" : "Your computer is b0rken"',
      render_rhtml(%Q{<%= 3 < 5 ? "OK" : "Your computer is b0rken" %>})
  end
  
  def test_rhtml_in_class_attribute
    assert_equal "%div{ :class => dyna_class }\n  I have a dynamic attribute",
      render_rhtml(%Q{<div class="<%= dyna_class %>">I have a dynamic attribute</div>})
  end
  
  def test_rhtml_in_id_attribute
    assert_equal "%div{ :id => dyna_id }\n  I have a dynamic attribute",
      render_rhtml(%Q{<div id="<%= dyna_id %>">I have a dynamic attribute</div>})
  end
  
  def test_rhtml_in_attribute_results_in_string_interpolation
    assert_equal %(%div{ :id => "item_\#{i}" }\n  Ruby string interpolation FTW),
      render_rhtml(%Q{<div id="item_<%= i %>">Ruby string interpolation FTW</div>})
  end
  
  def test_rhtml_in_attribute_with_trailing_content
    assert_equal %(%div{ :class => "\#{12}!" }\n  Bang!),
      render_rhtml(%Q{<div class="<%= 12 %>!">Bang!</div>})
  end
  
  def test_rhtml_in_html_escaped_attribute
    assert_equal %(%div{ :class => "foo" }\n  Bang!),
      render_rhtml(%Q{<div class="<%= "foo" %>">Bang!</div>})
  end
  
  def test_rhtml_in_attribute_to_multiple_interpolations
    assert_equal %(%div{ :class => "\#{12} + \#{13}" }\n  Math is super),
      render_rhtml(%Q{<div class="<%= 12 %> + <%= 13 %>">Math is super</div>})
  end
  
  def test_whitespace_eating_erb_tags
    assert_equal %(- form_for),
      render_rhtml(%Q{<%- form_for -%>})
  end

  def test_cdata
    assert_equal(<<HAML.strip, render(<<HTML))
%p
  :cdata
    <a foo="bar" baz="bang">
    <div id="foo">flop</div>
    </a>
HAML
<p><![CDATA[
  <a foo="bar" baz="bang">
    <div id="foo">flop</div>
  </a>
]]></p>
HTML
  end

<<<<<<< HEAD
  # Encodings

  unless Haml::Util.ruby1_8?
    def test_encoding_error
      render("foo\nbar\nb\xFEaz".force_encoding("utf-8"))
      assert(false, "Expected exception")
    rescue Haml::Error => e
      assert_equal(3, e.line)
      assert_equal('Invalid UTF-8 character "\xFE"', e.message)
    end

    def test_ascii_incompatible_encoding_error
      template = "foo\nbar\nb_z".encode("utf-16le")
      template[9] = "\xFE".force_encoding("utf-16le")
      render(template)
      assert(false, "Expected exception")
    rescue Haml::Error => e
      assert_equal(3, e.line)
      assert_equal('Invalid UTF-16LE character "\xFE"', e.message)
    end
=======
  def test_interpolation_in_rhtml
    assert_equal('= "Foo #{bar} baz"', render_rhtml('<%= "Foo #{bar} baz" %>'))
  end

  def test_interpolation_in_rhtml_attrs
    assert_equal('%p{ :foo => "#{bar} baz" }',
      render_rhtml('<p foo="<%= "#{bar} baz" %>"></p>'))
>>>>>>> 56565576
  end

  protected

  def render(text, options = {})
    Haml::HTML.new(text, options).render.rstrip
  end

  def render_rhtml(text)
    render(text, :rhtml => true)
  end

  def assert_equal_attributes(expected, result)
    expected_attr, result_attr = [expected, result].map { |s| s.gsub!(/\{ (.+) \}/, ''); $1.split(', ').sort }
    assert_equal expected_attr, result_attr
    assert_equal expected, result
  end
end<|MERGE_RESOLUTION|>--- conflicted
+++ resolved
@@ -103,7 +103,15 @@
 HTML
   end
 
-<<<<<<< HEAD
+  def test_interpolation_in_rhtml
+    assert_equal('= "Foo #{bar} baz"', render_rhtml('<%= "Foo #{bar} baz" %>'))
+  end
+
+  def test_interpolation_in_rhtml_attrs
+    assert_equal('%p{ :foo => "#{bar} baz" }',
+      render_rhtml('<p foo="<%= "#{bar} baz" %>"></p>'))
+  end
+
   # Encodings
 
   unless Haml::Util.ruby1_8?
@@ -124,15 +132,6 @@
       assert_equal(3, e.line)
       assert_equal('Invalid UTF-16LE character "\xFE"', e.message)
     end
-=======
-  def test_interpolation_in_rhtml
-    assert_equal('= "Foo #{bar} baz"', render_rhtml('<%= "Foo #{bar} baz" %>'))
-  end
-
-  def test_interpolation_in_rhtml_attrs
-    assert_equal('%p{ :foo => "#{bar} baz" }',
-      render_rhtml('<p foo="<%= "#{bar} baz" %>"></p>'))
->>>>>>> 56565576
   end
 
   protected
