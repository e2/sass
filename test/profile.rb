--- conflicted
+++ resolved
@@ -5,10 +5,7 @@
 
 require File.dirname(__FILE__) + '/../lib/haml'
 require 'haml/template'
-<<<<<<< HEAD
-=======
 
->>>>>>> ac2fd687
 require 'profiler'
 require 'stringio'
 
@@ -51,7 +48,7 @@
     # automatically look for a haml template.
     # 
     # Returns the results of the profiling as a string.
-    def profile(runs = 100, template_name = 'standard')
+    def profile(runs = 100, template_name = 'standard')      
       AbstractProfiler.profile(runs) { @base.render template_name }
     end
   end
