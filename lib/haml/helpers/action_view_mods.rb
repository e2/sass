--- conflicted
+++ resolved
@@ -161,16 +161,8 @@
               with_tabs(1) {oldproc.call(*args)}
             end
           end
-<<<<<<< HEAD
-          res = form_tag_without_haml(url_for_options, options, *parameters_for_url, &proc) + "\n"
-          if block_given?
-            concat "\n"
-            return Haml::Helpers::ErrorReturn.new("form_tag")
-          end
-=======
           res = form_for_without_haml(object_name, *args, &proc)
           res << "\n" if block_given? && is_haml?
->>>>>>> 5aa72acb
           res
         end
         alias_method :form_for_without_haml, :form_for
@@ -192,7 +184,10 @@
               concat haml_indent
             end
             res = form_tag_without_haml(url_for_options, options, *parameters_for_url, &proc) + "\n"
-            concat "\n" if block_given?
+            if block_given?
+              concat "\n"
+              return Haml::Helpers::ErrorReturn.new("form_tag")
+            end
             res
           else
             form_tag_without_haml(url_for_options, options, *parameters_for_url, &proc)
@@ -216,15 +211,10 @@
           end
           form_for_without_haml(object_name, *args, &proc)
           concat "\n" if block_given? && is_haml?
-        end
-<<<<<<< HEAD
-        form_for_without_haml(object_name, *args, &proc)
-        concat "\n" if block_given? && is_haml?
-        Haml::Helpers::ErrorReturn.new("form_for") if is_haml?
-=======
+          Haml::Helpers::ErrorReturn.new("form_for") if is_haml?
+        end
         alias_method :form_for_without_haml, :form_for
         alias_method :form_for, :form_for_with_haml
->>>>>>> 5aa72acb
       end
     end
   end
