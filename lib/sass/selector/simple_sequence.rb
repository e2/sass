module Sass
  module Selector
    # A unseparated sequence of selectors
    # that all apply to a single element.
    # For example, `.foo#bar[attr=baz]` is a simple sequence
    # of the selectors `.foo`, `#bar`, and `[attr=baz]`.
    class SimpleSequence < AbstractSequence
      # The array of individual selectors.
      #
      # @return [Array<Simple>]
      attr_accessor :members

      # The extending selectors that caused this selector sequence to be
      # generated. For example:
      #
      #     a.foo { ... }
      #     b.bar {@extend a}
      #     c.baz {@extend b}
      #
      # The generated selector `b.foo.bar` has `{b.bar}` as its `sources` set,
      # and the generated selector `c.foo.bar.baz` has `{b.bar, c.baz}` as its
      # `sources` set.
      #
      # This is populated during the {#do_extend} process.
      #
      # @return {Set<Sequence>}
      attr_accessor :sources

      # Returns the element or universal selector in this sequence,
      # if it exists.
      #
      # @return [Element, Universal, nil]
      def base
        @base ||= (members.first if members.first.is_a?(Element) || members.first.is_a?(Universal))
      end

      # Returns the non-base selectors in this sequence.
      #
      # @return [Set<Simple>]
      def rest
        @rest ||= Set.new(base ? members[1..-1] : members)
      end

      # @param selectors [Array<Simple>] See \{#members}
      # @param sources [Set<Sequence>]
      def initialize(selectors, sources = Set.new)
        @members = selectors
        @sources = sources
      end

      # Resolves the {Parent} selectors within this selector
      # by replacing them with the given parent selector,
      # handling commas appropriately.
      #
      # @param super_seq [Sequence] The parent selector sequence
      # @return [Array<SimpleSequence>] This selector, with parent references resolved.
      #   This is an array because the parent selector is itself a {Sequence}
      # @raise [Sass::SyntaxError] If a parent selector is invalid
      def resolve_parent_refs(super_seq)
        # Parent selector only appears as the first selector in the sequence
        return [self] unless @members.first.is_a?(Parent)

        return super_seq.members if @members.size == 1
        unless super_seq.members.last.is_a?(SimpleSequence)
          raise Sass::SyntaxError.new("Invalid parent selector: " + super_seq.to_a.join)
        end

        super_seq.members[0...-1] +
          [SimpleSequence.new(super_seq.members.last.members + @members[1..-1])]
      end

      # Non-destrucively extends this selector with the extensions specified in a hash
      # (which should come from {Sass::Tree::Visitors::Cssize}).
      #
<<<<<<< HEAD
      # @overload def do_extend(extends, sources)
      # @param extends [{Selector::Simple => Selector::Sequence}]
=======
      # @overload def do_extend(extends)
      # @param extends [{Selector::Simple =>
      #                  Sass::Tree::Visitors::Cssize::Extend}]
>>>>>>> 5fd7600a
      #   The extensions to perform on this selector
      # @return [Array<Sequence>] A list of selectors generated
      #   by extending this selector with `extends`.
      # @see CommaSequence#do_extend
      def do_extend(extends, seen = Set.new)
<<<<<<< HEAD
        Sass::Util.group_by_to_a(extends.get(members.to_set)) {|seq, _| seq}.map do |seq, group|
          sels = group.map {|_, s| s}.flatten
=======
        extends.get(members.to_set).map do |ex, sels|
>>>>>>> 5fd7600a
          # If A {@extend B} and C {...},
          # ex.extender is A, sels is B, and self is C

          self_without_sel = self.members - sels
<<<<<<< HEAD
          next unless unified = seq.members.last.unify(self_without_sel)
          new_seq = Sequence.new(seq.members[0...-1] + [unified])
          new_seq.add_sources!(sources + [seq])
          [sels, new_seq]
=======
          next unless unified = ex.extender.members.last.unify(self_without_sel)
          [sels, ex.extender.members[0...-1] + [unified]]
>>>>>>> 5fd7600a
        end.compact.map do |sels, seq|
          seen.include?(sels) ? [] : seq.do_extend(extends, seen + [sels])
        end.flatten.uniq
      end

      # Unifies this selector with another {SimpleSequence}'s {SimpleSequence#members members array},
      # returning another `SimpleSequence`
      # that matches both this selector and the input selector.
      #
      # @param sels [Array<Simple>] A {SimpleSequence}'s {SimpleSequence#members members array}
      # @return [SimpleSequence, nil] A {SimpleSequence} matching both `sels` and this selector,
      #   or `nil` if this is impossible (e.g. unifying `#foo` and `#bar`)
      # @raise [Sass::SyntaxError] If this selector cannot be unified.
      #   This will only ever occur when a dynamic selector,
      #   such as {Parent} or {Interpolation}, is used in unification.
      #   Since these selectors should be resolved
      #   by the time extension and unification happen,
      #   this exception will only ever be raised as a result of programmer error
      def unify(sels)
        return unless sseq = members.inject(sels) do |sseq, sel|
          return unless sseq
          sel.unify(sseq)
        end
        SimpleSequence.new(sseq)
      end

      # Returns whether or not this selector matches all elements
      # that the given selector matches (as well as possibly more).
      #
      # @example
      #   (.foo).superselector?(.foo.bar) #=> true
      #   (.foo).superselector?(.bar) #=> false
      # @param sseq [SimpleSequence]
      # @return [Boolean]
      def superselector?(sseq)
        (base.nil? || base.eql?(sseq.base)) && rest.subset?(sseq.rest)
      end

      # @see Simple#to_a
      def to_a
        @members.map {|sel| sel.to_a}.flatten
      end

      # Returns a string representation of the sequence.
      # This is basically the selector string.
      #
      # @return [String]
      def inspect
        members.map {|m| m.inspect}.join
      end

      # Return a copy of this simple sequence with `sources` merged into the
      # {#sources} set.
      #
      # @param sources [Set<Sequence>]
      # @return [SimpleSequence]
      def with_more_sources(sources)
        sseq = dup
        sseq.members = members.dup
        sseq.sources.merge sources
        sseq
      end

      private

      def _hash
        [base, Sass::Util.set_hash(rest)].hash
      end

      def _eql?(other)
        other.base.eql?(self.base) && Sass::Util.set_eql?(other.rest, self.rest)
      end
    end
  end
end<|MERGE_RESOLUTION|>--- conflicted
+++ resolved
@@ -72,38 +72,24 @@
       # Non-destrucively extends this selector with the extensions specified in a hash
       # (which should come from {Sass::Tree::Visitors::Cssize}).
       #
-<<<<<<< HEAD
       # @overload def do_extend(extends, sources)
-      # @param extends [{Selector::Simple => Selector::Sequence}]
-=======
-      # @overload def do_extend(extends)
       # @param extends [{Selector::Simple =>
       #                  Sass::Tree::Visitors::Cssize::Extend}]
->>>>>>> 5fd7600a
       #   The extensions to perform on this selector
       # @return [Array<Sequence>] A list of selectors generated
       #   by extending this selector with `extends`.
       # @see CommaSequence#do_extend
       def do_extend(extends, seen = Set.new)
-<<<<<<< HEAD
-        Sass::Util.group_by_to_a(extends.get(members.to_set)) {|seq, _| seq}.map do |seq, group|
+        Sass::Util.group_by_to_a(extends.get(members.to_set)) {|ex, _| ex.extender}.map do |seq, group|
           sels = group.map {|_, s| s}.flatten
-=======
-        extends.get(members.to_set).map do |ex, sels|
->>>>>>> 5fd7600a
           # If A {@extend B} and C {...},
           # ex.extender is A, sels is B, and self is C
 
           self_without_sel = self.members - sels
-<<<<<<< HEAD
           next unless unified = seq.members.last.unify(self_without_sel)
           new_seq = Sequence.new(seq.members[0...-1] + [unified])
           new_seq.add_sources!(sources + [seq])
           [sels, new_seq]
-=======
-          next unless unified = ex.extender.members.last.unify(self_without_sel)
-          [sels, ex.extender.members[0...-1] + [unified]]
->>>>>>> 5fd7600a
         end.compact.map do |sels, seq|
           seen.include?(sels) ? [] : seq.do_extend(extends, seen + [sels])
         end.flatten.uniq
