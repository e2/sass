--- conflicted
+++ resolved
@@ -1662,11 +1662,7 @@
     def unique_id
       Thread.current[:sass_last_unique_id] ||= rand(36**8)
       # avoid the temptation of trying to guess the next unique value.
-<<<<<<< HEAD
-      value = (Thread.current[:sass_last_unique_id] += rand(10))
-=======
       value = (Thread.current[:sass_last_unique_id] += (rand(10) + 1))
->>>>>>> 3b40e0f5
       # the u makes this a legal identifier if it would otherwise start with a number.
       Sass::Script::String.new("u" + value.to_s(36).rjust(8, '0'))
     end
