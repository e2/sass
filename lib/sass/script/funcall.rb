require 'sass/script/functions'

module Sass
  module Script
    # A SassScript parse node representing a function call.
    #
    # A function call either calls one of the functions in {Script::Functions},
    # or if no function with the given name exists
    # it returns a string representation of the function call.
    class Funcall < Node
      # The name of the function.
      #
      # @return [String]
      attr_reader :name

      # The arguments to the function.
      #
      # @return [Array<Script::Node>]
      attr_reader :args

      # The keyword arguments to the function.
      #
      # @return [{String => Script::Node}]
      attr_reader :keywords

      # Don't set the context for child nodes if this is `url()`,
      # since `url()` allows quoted strings.
      #
      # @param context [Symbol]
      # @see Node#context=
      def context=(context)
        super unless @name == "url"
      end

      # @param name [String] See \{#name}
      # @param args [Array<Script::Node>] See \{#args}
      # @param keywords [{String => Script::Node}] See \{#keywords}
      def initialize(name, args, keywords)
        @name = name
        @args = args
        @keywords = keywords
        super()
      end

      # @return [String] A string representation of the function call
      def inspect
        args = @args.map {|a| a.inspect}.join(', ')
        keywords = @keywords.sort_by {|k, v| k}.
            map {|k, v| "$#{k}: #{v.inspect}"}.join(', ')
        "#{name}(#{args}#{', ' unless args.empty? || keywords.empty?}#{keywords})"
      end

      # @see Node#to_sass
      def to_sass(opts = {})
        args = @args.map {|a| a.to_sass(opts)}.join(', ')
        keywords = @keywords.sort_by {|k, v| k}.
          map {|k, v| "$#{dasherize(k, opts)}: #{v.to_sass(opts)}"}.join(', ')
        "#{dasherize(name, opts)}(#{args}#{', ' unless args.empty? || keywords.empty?}#{keywords})"
      end

      # Returns the arguments to the function.
      #
      # @return [Array<Node>]
      # @see Node#children
      def children
        @args + @keywords.values
      end

      protected

      # Evaluates the function call.
      #
      # @param environment [Sass::Environment] The environment in which to evaluate the SassScript
      # @return [Literal] The SassScript object that is the value of the function call
      # @raise [Sass::SyntaxError] if the function call raises an ArgumentError
      def _perform(environment)
        args = @args.map {|a| a.perform(environment)}
<<<<<<< HEAD
        keywords = Sass::Util.map_hash(@keywords) {|k, v| [k, v.perform(environment)]}
        if fn = environment.function(@name)
          return perform_sass_fn(fn, args, keywords)
        end

=======
>>>>>>> a212d7a1
        ruby_name = @name.tr('-', '_')
        args = construct_keyword_args(ruby_name, args, environment) unless @keywords.empty?

<<<<<<< HEAD
        unless Sass::Util.has?(:public_instance_method, Functions, ruby_name) && ruby_name !~ /^__/
          opts(to_literal(args))
=======
        unless Functions.callable?(ruby_name)
          opts(Script::String.new("#{name}(#{args.join(', ')})"))
>>>>>>> a212d7a1
        else
          opts(Functions::EvaluationContext.new(environment.options).send(ruby_name, *args))
        end
      rescue ArgumentError => e
        raise e unless e.backtrace.any? {|t| t =~ /:in `(block in )?(#{name}|perform)'$/}
        raise Sass::SyntaxError.new("#{e.message} for `#{name}'")
      end

<<<<<<< HEAD
      # This method is factored out from `_perform` so that compass can override
      # it with a cross-browser implementation for functions that require vendor prefixes
      # in the generated css.
      def to_literal(args)
        Script::String.new("#{name}(#{args.join(', ')})")
      end

      private

      def construct_ruby_args(name, args, keywords)
=======
      def construct_keyword_args(name, args, environment)
        keywords = Sass::Util.map_hash(@keywords) {|k, v| [k, v.perform(environment)]}

>>>>>>> a212d7a1
        unless signature = Functions.signature(name.to_sym, args.size, keywords.size)
          return args if keywords.empty?
          raise Sass::SyntaxError.new("Function #{name} doesn't support keyword arguments")
        end

        # If the user passes more non-keyword args than the function expects,
        # but it does expect keyword args, Ruby's arg handling won't raise an error.
        # Since we don't want to make functions think about this,
        # we'll handle it for them here.
        if signature.var_kwargs && !signature.var_args && args.size > signature.args.size
          raise Sass::SyntaxError.new(
            "#{args[signature.args.size].inspect} is not a keyword argument for `#{name}'")
        elsif keywords.empty?
          return args 
        end

        args = args + signature.args[args.size..-1].map do |argname|
          if keywords.has_key?(argname)
            keywords.delete(argname)
          else
            raise Sass::SyntaxError.new("Function #{name} requires an argument named $#{argname}")
          end
        end

        if keywords.size > 0
          if signature.var_kwargs
            args << keywords
          else
            raise Sass::SyntaxError.new("Function #{name} doesn't take an argument named $#{keywords.keys.sort.first}")
          end
        end

        args
      end

      def perform_sass_fn(function, args, keywords)
        # TODO: merge with mixin arg evaluation?
        keywords.each do |name, value|
          # TODO: Make this fast
          unless function.args.find {|(var, default)| var.underscored_name == name}
            raise Sass::SyntaxError.new("Function #{@name} doesn't have an argument named $#{name}")
          end
        end

        if args.size > function.args.size
          raise ArgumentError.new("Wrong number of arguments (#{args.size} for #{function.args.size})")
        end

        environment = function.args.zip(args).
          inject(Sass::Environment.new(function.environment)) do |env, ((var, default), value)|
          env.set_local_var(var.name,
            value || keywords[var.underscored_name] || (default && default.perform(env)))
          raise Sass::SyntaxError.new("Function #{@name} is missing parameter #{var.inspect}.") unless env.var(var.name)
          env
        end

        val = catch :_sass_return do
          function.tree.each {|c| Sass::Tree::Visitors::Perform.visit(c, environment)}
          raise Sass::SyntaxError.new("Function #{@name} finished without @return")
        end
        val
      end
    end
  end
end<|MERGE_RESOLUTION|>--- conflicted
+++ resolved
@@ -75,24 +75,16 @@
       # @raise [Sass::SyntaxError] if the function call raises an ArgumentError
       def _perform(environment)
         args = @args.map {|a| a.perform(environment)}
-<<<<<<< HEAD
-        keywords = Sass::Util.map_hash(@keywords) {|k, v| [k, v.perform(environment)]}
         if fn = environment.function(@name)
+          keywords = Sass::Util.map_hash(@keywords) {|k, v| [k, v.perform(environment)]}
           return perform_sass_fn(fn, args, keywords)
         end
 
-=======
->>>>>>> a212d7a1
         ruby_name = @name.tr('-', '_')
         args = construct_keyword_args(ruby_name, args, environment) unless @keywords.empty?
 
-<<<<<<< HEAD
-        unless Sass::Util.has?(:public_instance_method, Functions, ruby_name) && ruby_name !~ /^__/
+        unless Functions.callable?(ruby_name)
           opts(to_literal(args))
-=======
-        unless Functions.callable?(ruby_name)
-          opts(Script::String.new("#{name}(#{args.join(', ')})"))
->>>>>>> a212d7a1
         else
           opts(Functions::EvaluationContext.new(environment.options).send(ruby_name, *args))
         end
@@ -101,7 +93,6 @@
         raise Sass::SyntaxError.new("#{e.message} for `#{name}'")
       end
 
-<<<<<<< HEAD
       # This method is factored out from `_perform` so that compass can override
       # it with a cross-browser implementation for functions that require vendor prefixes
       # in the generated css.
@@ -111,12 +102,9 @@
 
       private
 
-      def construct_ruby_args(name, args, keywords)
-=======
       def construct_keyword_args(name, args, environment)
         keywords = Sass::Util.map_hash(@keywords) {|k, v| [k, v.perform(environment)]}
 
->>>>>>> a212d7a1
         unless signature = Functions.signature(name.to_sym, args.size, keywords.size)
           return args if keywords.empty?
           raise Sass::SyntaxError.new("Function #{name} doesn't support keyword arguments")
