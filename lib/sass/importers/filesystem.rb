--- conflicted
+++ resolved
@@ -30,11 +30,7 @@
 
       # @see Base#mtime
       def mtime(name, options)
-<<<<<<< HEAD
-        file, s = find_real_file(@root, name, options)
-=======
-        file, s = Sass::Util.destructure(find_real_file(@root, name))
->>>>>>> 527e2f4a
+        file, s = Sass::Util.destructure(find_real_file(@root, name, options))
         File.mtime(file) if file
       rescue Errno::ENOENT
         nil
@@ -169,11 +165,7 @@
       private
 
       def _find(dir, name, options)
-<<<<<<< HEAD
-        full_filename, syntax = find_real_file(dir, name, options)
-=======
-        full_filename, syntax = Sass::Util.destructure(find_real_file(dir, name))
->>>>>>> 527e2f4a
+        full_filename, syntax = Sass::Util.destructure(find_real_file(dir, name, options))
         return unless full_filename && File.readable?(full_filename)
 
         options[:syntax] = syntax
