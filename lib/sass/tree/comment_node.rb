--- conflicted
+++ resolved
@@ -4,42 +4,25 @@
   class CommentNode < Node
     attr_accessor :lines
     attr_accessor :value
+    attr_accessor :silent
 
-<<<<<<< HEAD
     def initialize(value, silent)
-=======
-    def initialize(value, options)
       @lines = []
->>>>>>> ebd8872b
       @value = value[2..-1].strip
       @silent = silent
       super()
     end
 
-<<<<<<< HEAD
-    def options=(options)
-      @options = options
-=======
     def ==(other)
-      self.class == other.class && value == other.value && lines == other.lines
->>>>>>> ebd8872b
-    end
-
-    def ==(other)
-      self.value == other.value && super
+      self.class == other.class && value == other.value && silent == other.silent && lines == other.lines
     end
 
     def to_s(tabs = 0, parent_name = nil)
       return if (style == :compressed || @silent)
 
       spaces = '  ' * (tabs - 1)
-<<<<<<< HEAD
-      spaces + "/* " + ([value] + children.map {|c| c.text}).
+      spaces + "/* " + ([value] + lines.map {|l| l.text}).
         map{|l| l.sub(%r{ ?\*/ *$},'')}.join(style == :compact ? ' ' : "\n#{spaces} * ") + " */"
-=======
-      spaces + "/* " + ([value] + lines.map {|l| l.text}).
-        map{|l| l.sub(%r{ ?\*/ *$},'')}.join(@style == :compact ? ' ' : "\n#{spaces} * ") + " */"
->>>>>>> ebd8872b
     end
   end
 end