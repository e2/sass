module Sass::Tree
  # A static node representing an unproccessed Sass `@`-directive.
  # Directives known to Sass, like `@for` and `@debug`,
  # are handled by their own nodes;
  # only CSS directives like `@media` and `@font-face` become {DirectiveNode}s.
  #
  # `@import` is a bit of a weird case;
  # it becomes an {ImportNode}.
  #
  # @see Sass::Tree
  class DirectiveNode < Node
    # The text of the directive, `@` and all.
    #
    # @return [String]
    attr_accessor :value

    # @param value [String] See \{#value}
    def initialize(value)
      @value = value
      super()
    end

<<<<<<< HEAD
=======
    # @see Node#to_sass
    def to_sass(tabs, opts = {})
      dir = "#{'  ' * tabs}#{value}\n"
      dir << "#{children_to_sass(tabs, opts)}\n" unless children.empty?
      dir
    end

>>>>>>> 53d3c183
    protected

    def to_src(tabs, opts, fmt)
      res = "#{'  ' * tabs}#{value}"
      return res + "#{semi fmt}\n" if children.empty?
      res + children_to_src(tabs, opts, fmt)
    end

    # Computes the CSS for the directive.
    #
    # @param tabs [Fixnum] The level of indentation for the CSS
    # @return [String] The resulting CSS
    def _to_s(tabs)
      return value + ";" unless has_children
      return value + " {}" if children.empty?
      result = if style == :compressed
                 "#{value}{"
               else
                 "#{'  ' * (tabs - 1)}#{value} {" + (style == :compact ? ' ' : "\n")
               end
      was_prop = false
      first = true
      children.each do |child|
        next if child.invisible?
        if style == :compact
          if child.is_a?(PropNode)
            result << "#{child.to_s(first || was_prop ? 1 : tabs + 1)} "
          else
            if was_prop
              result[-1] = "\n"
            end
            rendered = child.to_s(tabs + 1).dup
            rendered = rendered.lstrip if first
            result << rendered.rstrip + "\n"
          end
          was_prop = child.is_a?(PropNode)
          first = false
        elsif style == :compressed
          result << (was_prop ? ";#{child.to_s(1)}" : child.to_s(1))
          was_prop = child.is_a?(PropNode)
        else
          result << child.to_s(tabs + 1) + "\n"
        end
      end
      result.rstrip + if style == :compressed
                        "}"
                      else
                        (style == :expanded ? "\n" : " ") + "}\n"
                      end
    end
  end
end<|MERGE_RESOLUTION|>--- conflicted
+++ resolved
@@ -20,22 +20,12 @@
       super()
     end
 
-<<<<<<< HEAD
-=======
-    # @see Node#to_sass
-    def to_sass(tabs, opts = {})
-      dir = "#{'  ' * tabs}#{value}\n"
-      dir << "#{children_to_sass(tabs, opts)}\n" unless children.empty?
-      dir
-    end
-
->>>>>>> 53d3c183
     protected
 
     def to_src(tabs, opts, fmt)
       res = "#{'  ' * tabs}#{value}"
       return res + "#{semi fmt}\n" if children.empty?
-      res + children_to_src(tabs, opts, fmt)
+      res + children_to_src(tabs, opts, fmt) + "\n"
     end
 
     # Computes the CSS for the directive.
