require 'pathname'
require 'uri'

module Sass::Tree
  # A static node reprenting a CSS rule.
  #
  # @see Sass::Tree
  class RuleNode < Node
    # The character used to include the parent selector
    PARENT = '&'

    # The CSS selector for this rule,
    # interspersed with {Sass::Script::Node}s
    # representing `#{}`-interpolation.
    # Any adjacent strings will be merged together.
    #
    # @return [Array<String, Sass::Script::Node>]
    attr_accessor :rule

    # The CSS selector for this rule,
    # without any unresolved interpolation
    # but with parent references still intact.
    # It's only set once {Tree::Node#perform} has been called.
    #
    # @return [Selector::CommaSequence]
    attr_accessor :parsed_rules

    # The CSS selector for this rule,
    # without any unresolved interpolation or parent references.
    # It's only set once {Tree::Visitors::Cssize} has been run.
    #
    # @return [Selector::CommaSequence]
    attr_accessor :resolved_rules

    # How deep this rule is indented
    # relative to a base-level rule.
    # This is only greater than 0 in the case that:
    #
    # * This node is in a CSS tree
    # * The style is :nested
    # * This is a child rule of another rule
    # * The parent rule has properties, and thus will be rendered
    #
    # @return [Fixnum]
    attr_accessor :tabs

    # Whether or not this rule is the last rule in a nested group.
    # This is only set in a CSS tree.
    #
    # @return [Boolean]
    attr_accessor :group_end

    # @param rule [Array<String, Sass::Script::Node>]
    #   The CSS rule. See \{#rule}
    def initialize(rule)
      merged = Sass::Util.merge_adjacent_strings(rule)
      @rule = Sass::Util.strip_string_array(merged)
      @tabs = 0
      try_to_parse_non_interpolated_rules
      super()
    end

    # Compares the contents of two rules.
    #
    # @param other [Object] The object to compare with
    # @return [Boolean] Whether or not this node and the other object
    #   are the same
    def ==(other)
      self.class == other.class && rule == other.rule && super
    end

    # Adds another {RuleNode}'s rules to this one's.
    #
    # @param node [RuleNode] The other node
    def add_rules(node)
      @rule = Sass::Util.strip_string_array(
        Sass::Util.merge_adjacent_strings(@rule + ["\n"] + node.rule))
      try_to_parse_non_interpolated_rules
    end

    # @return [Boolean] Whether or not this rule is continued on the next line
    def continued?
      last = @rule.last
      last.is_a?(String) && last[-1] == ?,
    end

    # Extends this Rule's selector with the given `extends`.
    #
    # @see Node#do_extend
    def do_extend(extends)
      node = dup
      node.resolved_rules = resolved_rules.do_extend(extends)
      node
    end

<<<<<<< HEAD
=======
    protected

    # Computes the CSS for the rule.
    #
    # @param tabs [Fixnum] The level of indentation for the CSS
    # @return [String] The resulting CSS
    def _to_s(tabs)
      output_style = style
      tabs = tabs + self.tabs

      rule_separator = output_style == :compressed ? ',' : ', '
      line_separator =
        case output_style
          when :nested, :expanded; "\n"
          when :compressed; ""
          else; " "
        end
      rule_indent = '  ' * (tabs - 1)
      per_rule_indent, total_indent = [:nested, :expanded].include?(output_style) ? [rule_indent, ''] : ['', rule_indent]

      joined_rules = resolved_rules.members.map do |seq|
        rule_part = seq.to_a.join
        rule_part.gsub!(/\s*([^,])\s*\n\s*/m, '\1 ') if output_style == :compressed
        rule_part
      end.join(rule_separator)

      joined_rules.sub!(/\A\s*/, per_rule_indent)
      joined_rules.gsub!(/\s*\n\s*/, "#{line_separator}#{per_rule_indent}")
      total_rule = total_indent << joined_rules

      to_return = ''
      old_spaces = '  ' * (tabs - 1)
      spaces = '  ' * tabs
      if output_style != :compressed
        if @options[:debug_info]
          to_return << debug_info_rule.to_s(tabs) << "\n"
        elsif @options[:line_comments]
          to_return << "#{old_spaces}/* line #{line}"

          if filename
            relative_filename = if @options[:css_filename]
              begin
                Pathname.new(filename).relative_path_from(
                  Pathname.new(File.dirname(@options[:css_filename]))).to_s
              rescue ArgumentError
                nil
              end
            end
            relative_filename ||= filename
            to_return << ", #{relative_filename}"
          end

          to_return << " */\n"
        end
      end

      if output_style == :compact
        properties = children.map { |a| a.to_s(1) }.join(' ')
        to_return << "#{total_rule} { #{properties} }#{"\n" if group_end}"
      elsif output_style == :compressed
        properties = children.map { |a| a.to_s(1) }.join(';')
        to_return << "#{total_rule}{#{properties}}"
      else
        properties = children.map { |a| a.to_s(tabs + 1) }.join("\n")
        end_props = (output_style == :expanded ? "\n" + old_spaces : ' ')
        to_return << "#{total_rule} {\n#{properties}#{end_props}}#{"\n" if group_end}"
      end

      to_return
    end

    # Runs SassScript interpolation in the selector,
    # and then parses the result into a {Sass::Selector::CommaSequence}.
    #
    # @param environment [Sass::Environment] The lexical environment containing
    #   variable and mixin values
    def perform!(environment)
      @parsed_rules ||= parse_selector(run_interp(@rule, environment))
      super
    end

    # Converts nested rules into a flat list of rules.
    #
    # @param extends [Sass::Util::SubsetMap{Selector::Simple => Selector::Sequence}]
    #   The extensions defined for this tree
    # @param parent [RuleNode, nil] The parent node of this node,
    #   or nil if the parent isn't a {RuleNode}
    def _cssize(extends, parent)
      node = super
      rules = node.children.grep(RuleNode)
      props = node.children.reject {|c| c.is_a?(RuleNode) || c.invisible?}

      unless props.empty?
        node.children = props
        rules.each {|r| r.tabs += 1} if style == :nested
        rules.unshift(node)
      end

      rules.last.group_end = true unless parent || rules.empty?

      rules
    end

    # Resolves parent references and nested selectors,
    # and updates the indentation based on the parent's indentation.
    #
    # @param extends [Sass::Util::SubsetMap{Selector::Simple => Selector::Sequence}]
    #   The extensions defined for this tree
    # @param parent [RuleNode, nil] The parent node of this node,
    #   or nil if the parent isn't a {RuleNode}
    # @raise [Sass::SyntaxError] if the rule has no parents but uses `&`
    def cssize!(extends, parent)
      self.resolved_rules = @parsed_rules.resolve_parent_refs(parent && parent.resolved_rules)
      super
    end

    # Returns an error message if the given child node is invalid,
    # and false otherwise.
    #
    # {ExtendNode}s are valid within {RuleNode}s.
    #
    # @param child [Tree::Node] A potential child node.
    # @return [Boolean, String] Whether or not the child node is valid,
    #   as well as the error message to display if it is invalid
    def invalid_child?(child)
      super unless child.is_a?(ExtendNode)
    end

>>>>>>> a212d7a1
    # A hash that will be associated with this rule in the CSS document
    # if the {file:SASS_REFERENCE.md#debug_info-option `:debug_info` option} is enabled.
    # This data is used by e.g. [the FireSass Firebug extension](https://addons.mozilla.org/en-US/firefox/addon/103988).
    #
    # @return [{#to_s => #to_s}]
    def debug_info
      {:filename => filename && ("file://" + URI.escape(File.expand_path(filename))),
       :line => self.line}
    end
<<<<<<< HEAD
=======

    private

    def try_to_parse_non_interpolated_rules
      if @rule.all? {|t| t.kind_of?(String)}
        @parsed_rules = parse_selector(@rule.join.strip) rescue nil
      end
    end

    def parse_selector(text, line = self.line || 1)
      Sass::SCSS::StaticParser.new(text, line).parse_selector(filename)
    end

    def debug_info_rule
      node = DirectiveNode.new("@media -sass-debug-info")
      debug_info.map {|k, v| [k.to_s, v.to_s]}.sort.each do |k, v|
        rule = RuleNode.new([""])
        rule.resolved_rules = Sass::Selector::CommaSequence.new(
          [Sass::Selector::Sequence.new(
              [Sass::Selector::SimpleSequence.new(
                  [Sass::Selector::Element.new(k.to_s.gsub(/[^\w-]/, "\\\\\\0"), nil)])
              ])
          ])
        prop = PropNode.new([""], "", :new)
        prop.resolved_name = "font-family"
        prop.resolved_value = Sass::SCSS::RX.escape_ident(v.to_s)
        rule << prop
        node << rule
      end
      node.options = @options.merge(:debug_info => false, :line_comments => false, :style => :compressed)
      node
    end
>>>>>>> a212d7a1
  end
end<|MERGE_RESOLUTION|>--- conflicted
+++ resolved
@@ -60,6 +60,18 @@
       super()
     end
 
+    # If we've precached the parsed selector, set the line on it, too.
+    def line=(line)
+      @parsed_rules.line = line if @parsed_rules
+      super
+    end
+
+    # If we've precached the parsed selector, set the filename on it, too.
+    def filename=(filename)
+      @parsed_rules.filename = filename if @parsed_rules
+      super
+    end
+
     # Compares the contents of two rules.
     #
     # @param other [Object] The object to compare with
@@ -93,137 +105,6 @@
       node
     end
 
-<<<<<<< HEAD
-=======
-    protected
-
-    # Computes the CSS for the rule.
-    #
-    # @param tabs [Fixnum] The level of indentation for the CSS
-    # @return [String] The resulting CSS
-    def _to_s(tabs)
-      output_style = style
-      tabs = tabs + self.tabs
-
-      rule_separator = output_style == :compressed ? ',' : ', '
-      line_separator =
-        case output_style
-          when :nested, :expanded; "\n"
-          when :compressed; ""
-          else; " "
-        end
-      rule_indent = '  ' * (tabs - 1)
-      per_rule_indent, total_indent = [:nested, :expanded].include?(output_style) ? [rule_indent, ''] : ['', rule_indent]
-
-      joined_rules = resolved_rules.members.map do |seq|
-        rule_part = seq.to_a.join
-        rule_part.gsub!(/\s*([^,])\s*\n\s*/m, '\1 ') if output_style == :compressed
-        rule_part
-      end.join(rule_separator)
-
-      joined_rules.sub!(/\A\s*/, per_rule_indent)
-      joined_rules.gsub!(/\s*\n\s*/, "#{line_separator}#{per_rule_indent}")
-      total_rule = total_indent << joined_rules
-
-      to_return = ''
-      old_spaces = '  ' * (tabs - 1)
-      spaces = '  ' * tabs
-      if output_style != :compressed
-        if @options[:debug_info]
-          to_return << debug_info_rule.to_s(tabs) << "\n"
-        elsif @options[:line_comments]
-          to_return << "#{old_spaces}/* line #{line}"
-
-          if filename
-            relative_filename = if @options[:css_filename]
-              begin
-                Pathname.new(filename).relative_path_from(
-                  Pathname.new(File.dirname(@options[:css_filename]))).to_s
-              rescue ArgumentError
-                nil
-              end
-            end
-            relative_filename ||= filename
-            to_return << ", #{relative_filename}"
-          end
-
-          to_return << " */\n"
-        end
-      end
-
-      if output_style == :compact
-        properties = children.map { |a| a.to_s(1) }.join(' ')
-        to_return << "#{total_rule} { #{properties} }#{"\n" if group_end}"
-      elsif output_style == :compressed
-        properties = children.map { |a| a.to_s(1) }.join(';')
-        to_return << "#{total_rule}{#{properties}}"
-      else
-        properties = children.map { |a| a.to_s(tabs + 1) }.join("\n")
-        end_props = (output_style == :expanded ? "\n" + old_spaces : ' ')
-        to_return << "#{total_rule} {\n#{properties}#{end_props}}#{"\n" if group_end}"
-      end
-
-      to_return
-    end
-
-    # Runs SassScript interpolation in the selector,
-    # and then parses the result into a {Sass::Selector::CommaSequence}.
-    #
-    # @param environment [Sass::Environment] The lexical environment containing
-    #   variable and mixin values
-    def perform!(environment)
-      @parsed_rules ||= parse_selector(run_interp(@rule, environment))
-      super
-    end
-
-    # Converts nested rules into a flat list of rules.
-    #
-    # @param extends [Sass::Util::SubsetMap{Selector::Simple => Selector::Sequence}]
-    #   The extensions defined for this tree
-    # @param parent [RuleNode, nil] The parent node of this node,
-    #   or nil if the parent isn't a {RuleNode}
-    def _cssize(extends, parent)
-      node = super
-      rules = node.children.grep(RuleNode)
-      props = node.children.reject {|c| c.is_a?(RuleNode) || c.invisible?}
-
-      unless props.empty?
-        node.children = props
-        rules.each {|r| r.tabs += 1} if style == :nested
-        rules.unshift(node)
-      end
-
-      rules.last.group_end = true unless parent || rules.empty?
-
-      rules
-    end
-
-    # Resolves parent references and nested selectors,
-    # and updates the indentation based on the parent's indentation.
-    #
-    # @param extends [Sass::Util::SubsetMap{Selector::Simple => Selector::Sequence}]
-    #   The extensions defined for this tree
-    # @param parent [RuleNode, nil] The parent node of this node,
-    #   or nil if the parent isn't a {RuleNode}
-    # @raise [Sass::SyntaxError] if the rule has no parents but uses `&`
-    def cssize!(extends, parent)
-      self.resolved_rules = @parsed_rules.resolve_parent_refs(parent && parent.resolved_rules)
-      super
-    end
-
-    # Returns an error message if the given child node is invalid,
-    # and false otherwise.
-    #
-    # {ExtendNode}s are valid within {RuleNode}s.
-    #
-    # @param child [Tree::Node] A potential child node.
-    # @return [Boolean, String] Whether or not the child node is valid,
-    #   as well as the error message to display if it is invalid
-    def invalid_child?(child)
-      super unless child.is_a?(ExtendNode)
-    end
-
->>>>>>> a212d7a1
     # A hash that will be associated with this rule in the CSS document
     # if the {file:SASS_REFERENCE.md#debug_info-option `:debug_info` option} is enabled.
     # This data is used by e.g. [the FireSass Firebug extension](https://addons.mozilla.org/en-US/firefox/addon/103988).
@@ -233,40 +114,20 @@
       {:filename => filename && ("file://" + URI.escape(File.expand_path(filename))),
        :line => self.line}
     end
-<<<<<<< HEAD
-=======
 
     private
 
     def try_to_parse_non_interpolated_rules
       if @rule.all? {|t| t.kind_of?(String)}
-        @parsed_rules = parse_selector(@rule.join.strip) rescue nil
+        # We don't use real filename/line info because we don't have it yet.
+        # When we get it, we'll set it on the parsed rules if possible.
+        parser = Sass::SCSS::StaticParser.new(@rule.join.strip, 1)
+        @parsed_rules = parser.parse_selector('') rescue nil
       end
     end
 
     def parse_selector(text, line = self.line || 1)
-      Sass::SCSS::StaticParser.new(text, line).parse_selector(filename)
+      (text, line).parse_selector(filename)
     end
-
-    def debug_info_rule
-      node = DirectiveNode.new("@media -sass-debug-info")
-      debug_info.map {|k, v| [k.to_s, v.to_s]}.sort.each do |k, v|
-        rule = RuleNode.new([""])
-        rule.resolved_rules = Sass::Selector::CommaSequence.new(
-          [Sass::Selector::Sequence.new(
-              [Sass::Selector::SimpleSequence.new(
-                  [Sass::Selector::Element.new(k.to_s.gsub(/[^\w-]/, "\\\\\\0"), nil)])
-              ])
-          ])
-        prop = PropNode.new([""], "", :new)
-        prop.resolved_name = "font-family"
-        prop.resolved_value = Sass::SCSS::RX.escape_ident(v.to_s)
-        rule << prop
-        node << rule
-      end
-      node.options = @options.merge(:debug_info => false, :line_comments => false, :style => :compressed)
-      node
-    end
->>>>>>> a212d7a1
   end
 end