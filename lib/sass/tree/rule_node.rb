require 'pathname'

module Sass::Tree
  class RuleNode < Node
    # The character used to include the parent selector
    PARENT = '&'

<<<<<<< HEAD
    # The CSS selectors for this rule.
    # The type of this variable varies based on whether
    # this node's tree has had \{Tree::Node#perform} called or not.
    #
    # Before \{Tree::Node#perform} has been called,
    # it's an array of strings.
    # Each string is a selector line, and the lines are meant to be separated by commas.
    # For example,
    #
    #     foo, bar, baz,
    #     bip, bop, bup
    #
    # would be
    #
    #     ["foo, bar, baz",
    #      "bip, bop, bup"]
    #
    # After \{Tree::Node#perform},
    # each selector line is parsed for individual comma-separation,
    # so it's an array of arrays of strings.
    # For example,
    #
    #     foo, bar, baz,
    #     bip, bop, bup
    #
    # would be
    #
    #     [["foo", "bar", "baz"],
    #      ["bip", "bop", "bup"]]
    #
    # @return [Array<String>, Array<Array<String>>]
    attr_accessor :rules
=======
    attr_accessor :rules, :parsed_rules
>>>>>>> b0fb68d9

    # @param rule [String] The first CSS rule. See \{#rules}
    def initialize(rule)
      @rules = [rule]
      super()
    end

    # Compares the contents of two rules.
    #
    # @param other [Object] The object to compare with
    # @return [Boolean] Whether or not this node and the other object
    #   are the same
    def ==(other)
      self.class == other.class && rules == other.rules && super
    end

    # Adds another {RuleNode}'s rules to this one's.
    #
    # @param node [RuleNode] The other node
    def add_rules(node)
      @rules += node.rules
    end

    # @return [Boolean] Whether or not this rule is continued on the next line
    def continued?
      @rules.last[-1] == ?,
    end

    # Computes the CSS for the rule.
    #
    # @param tabs [Fixnum] The level of indentation for the CSS
    # @param super_rules [Array<Array<String>>] The rules for the parent node
    #   (see \{#rules}), or `nil` if there are no parents
    # @return [String] The resulting CSS
    # @raise [Sass::SyntaxError] if the rule has no parents but uses `&`
    def to_s(tabs, super_rules = nil)
      resolved_rules = resolve_parent_refs(super_rules)

      attributes = []
      sub_rules = []

      rule_separator = style == :compressed ? ',' : ', '
      line_separator = [:nested, :expanded].include?(style) ? ",\n" : rule_separator
      rule_indent = '  ' * (tabs - 1)
      per_rule_indent, total_indent = [:nested, :expanded].include?(style) ? [rule_indent, ''] : ['', rule_indent]

      total_rule = total_indent + resolved_rules.map do |line|
        per_rule_indent + line.join(rule_separator)
      end.join(line_separator)

      children.each do |child|
        next if child.invisible?
        if child.is_a? RuleNode
          sub_rules << child
        else
          attributes << child
        end
      end

      to_return = ''
      if !attributes.empty?
        old_spaces = '  ' * (tabs - 1)
        spaces = '  ' * tabs
        if @options[:line_comments] && style != :compressed
          to_return << "#{old_spaces}/* line #{line}"

          if filename
            relative_filename = if @options[:css_filename]
              begin
                Pathname.new(filename).relative_path_from(  
                  Pathname.new(File.dirname(@options[:css_filename]))).to_s
              rescue ArgumentError
                nil
              end
            end
            relative_filename ||= filename
            to_return << ", #{relative_filename}"
          end

          to_return << " */\n"
        end

        if style == :compact
          attributes = attributes.map { |a| a.to_s(1) }.select{|a| a && a.length > 0}.join(' ')
          to_return << "#{total_rule} { #{attributes} }\n"
        elsif style == :compressed
          attributes = attributes.map { |a| a.to_s(1) }.select{|a| a && a.length > 0}.join(';')
          to_return << "#{total_rule}{#{attributes}}"
        else
          attributes = attributes.map { |a| a.to_s(tabs + 1) }.select{|a| a && a.length > 0}.join("\n")
          end_attrs = (style == :expanded ? "\n" + old_spaces : ' ')
          to_return << "#{total_rule} {\n#{attributes}#{end_attrs}}\n"
        end
      end

      tabs += 1 unless attributes.empty? || style != :nested
      sub_rules.each do |sub|
        to_return << sub.to_s(tabs, resolved_rules)
      end

      to_return
    end

    protected

<<<<<<< HEAD
    # Runs any SassScript that may be embedded in the rule,
    # and parses the selectors for commas.
    #
    # @param environment [Sass::Environment] The lexical environment containing
    #   variable and mixin values
    def perform!(environment)
      @rules = @rules.map {|r| parse_selector(interpolate(r, environment))}
      super
    end

    private

    def resolve_parent_refs!(super_rules)
=======
    def resolve_parent_refs(super_rules)
>>>>>>> b0fb68d9
      if super_rules.nil?
        return @parsed_rules.map do |line|
          line.map do |rule|
            if rule.include?(:parent)
              raise Sass::SyntaxError.new("Base-level rules cannot contain the parent-selector-referencing character '#{PARENT}'.", self.line)
            end

            rule.join
          end.compact
        end
      end

      new_rules = []
      super_rules.each do |super_line|
        @parsed_rules.each do |line|
          new_rules << []

          super_line.each do |super_rule|
            line.each do |rule|
              rule = [:parent, " ", *rule] unless rule.include?(:parent)

              new_rules.last << rule.map do |segment|
                next segment unless segment == :parent
                super_rule
              end.join
            end
          end
        end
      end
      new_rules
    end

<<<<<<< HEAD
=======
    def perform!(environment)
      @parsed_rules = @rules.map {|r| parse_selector(interpolate(r, environment))}
      super
    end

>>>>>>> b0fb68d9
    def parse_selector(text)
      scanner = StringScanner.new(text)
      rules = [[]]

      while scanner.rest?
        rules.last << scanner.scan(/[^",&]*/)
        case scanner.scan(/./)
        when '&'; rules.last << :parent
        when ','
          scanner.scan(/\s*/)
          rules << [] if scanner.rest?
        when '"'
          rules.last << '"' << scanner.scan(/([^"\\]|\\.)*/)
          # We don't want to enforce that strings are closed,
          # but we do want to consume quotes or trailing backslashes.
          rules.last << scanner.scan(/./) if scanner.rest?
        end
      end

      rules.map! do |l|
        Haml::Util.merge_adjacent_strings(l).reject {|r| r.is_a?(String) && r.empty?}
      end

      rules
    end
  end
end<|MERGE_RESOLUTION|>--- conflicted
+++ resolved
@@ -5,7 +5,6 @@
     # The character used to include the parent selector
     PARENT = '&'
 
-<<<<<<< HEAD
     # The CSS selectors for this rule.
     # The type of this variable varies based on whether
     # this node's tree has had \{Tree::Node#perform} called or not.
@@ -37,10 +36,7 @@
     #      ["bip", "bop", "bup"]]
     #
     # @return [Array<String>, Array<Array<String>>]
-    attr_accessor :rules
-=======
     attr_accessor :rules, :parsed_rules
->>>>>>> b0fb68d9
 
     # @param rule [String] The first CSS rule. See \{#rules}
     def initialize(rule)
@@ -146,23 +142,19 @@
 
     protected
 
-<<<<<<< HEAD
     # Runs any SassScript that may be embedded in the rule,
     # and parses the selectors for commas.
     #
     # @param environment [Sass::Environment] The lexical environment containing
     #   variable and mixin values
     def perform!(environment)
-      @rules = @rules.map {|r| parse_selector(interpolate(r, environment))}
+      @parsed_rules = @rules.map {|r| parse_selector(interpolate(r, environment))}
       super
     end
 
     private
 
-    def resolve_parent_refs!(super_rules)
-=======
     def resolve_parent_refs(super_rules)
->>>>>>> b0fb68d9
       if super_rules.nil?
         return @parsed_rules.map do |line|
           line.map do |rule|
@@ -195,14 +187,6 @@
       new_rules
     end
 
-<<<<<<< HEAD
-=======
-    def perform!(environment)
-      @parsed_rules = @rules.map {|r| parse_selector(interpolate(r, environment))}
-      super
-    end
-
->>>>>>> b0fb68d9
     def parse_selector(text)
       scanner = StringScanner.new(text)
       rules = [[]]
