require 'strscan'
require 'digest/sha1'
require 'sass/cache_store'
require 'sass/tree/node'
require 'sass/tree/root_node'
require 'sass/tree/rule_node'
require 'sass/tree/comment_node'
require 'sass/tree/prop_node'
require 'sass/tree/directive_node'
require 'sass/tree/variable_node'
require 'sass/tree/mixin_def_node'
require 'sass/tree/mixin_node'
require 'sass/tree/extend_node'
require 'sass/tree/if_node'
require 'sass/tree/while_node'
require 'sass/tree/for_node'
require 'sass/tree/debug_node'
require 'sass/tree/warn_node'
require 'sass/tree/import_node'
require 'sass/selector'
require 'sass/environment'
require 'sass/script'
require 'sass/scss'
require 'sass/error'
<<<<<<< HEAD
require 'sass/files'
require 'sass/shared'
=======
require 'sass/importers'
require 'haml/shared'
>>>>>>> 65a113e9

module Sass

  # A Sass mixin.
  #
  # `name`: `String`
  # : The name of the mixin.
  #
  # `args`: `Array<(String, Script::Node)>`
  # : The arguments for the mixin.
  #   Each element is a tuple containing the name of the argument
  #   and the parse tree for the default value of the argument.
  #
  # `environment`: {Sass::Environment}
  # : The environment in which the mixin was defined.
  #   This is captured so that the mixin can have access
  #   to local variables defined in its scope.
  #
  # `tree`: {Sass::Tree::Node}
  # : The parse tree for the mixin.
  Mixin = Struct.new(:name, :args, :environment, :tree)

  # This class handles the parsing and compilation of the Sass template.
  # Example usage:
  #
  #     template = File.load('stylesheets/sassy.sass')
  #     sass_engine = Sass::Engine.new(template)
  #     output = sass_engine.render
  #     puts output
  class Engine
    include Sass::Util

    # A line of Sass code.
    #
    # `text`: `String`
    # : The text in the line, without any whitespace at the beginning or end.
    #
    # `tabs`: `Fixnum`
    # : The level of indentation of the line.
    #
    # `index`: `Fixnum`
    # : The line number in the original document.
    #
    # `offset`: `Fixnum`
    # : The number of bytes in on the line that the text begins.
    #   This ends up being the number of bytes of leading whitespace.
    #
    # `filename`: `String`
    # : The name of the file in which this line appeared.
    #
    # `children`: `Array<Line>`
    # : The lines nested below this one.
    class Line < Struct.new(:text, :tabs, :index, :offset, :filename, :children)
      def comment?
        text[0] == COMMENT_CHAR && (text[1] == SASS_COMMENT_CHAR || text[1] == CSS_COMMENT_CHAR)
      end
    end

    # The character that begins a CSS property.
    PROPERTY_CHAR  = ?:

    # The character that designates that
    # a property should be assigned to a SassScript expression.
    SCRIPT_CHAR     = ?=

    # The character that designates the beginning of a comment,
    # either Sass or CSS.
    COMMENT_CHAR = ?/

    # The character that follows the general COMMENT_CHAR and designates a Sass comment,
    # which is not output as a CSS comment.
    SASS_COMMENT_CHAR = ?/

    # The character that follows the general COMMENT_CHAR and designates a CSS comment,
    # which is embedded in the CSS document.
    CSS_COMMENT_CHAR = ?*

    # The character used to denote a compiler directive.
    DIRECTIVE_CHAR = ?@

    # Designates a non-parsed rule.
    ESCAPE_CHAR    = ?\\

    # Designates block as mixin definition rather than CSS rules to output
    MIXIN_DEFINITION_CHAR = ?=

    # Includes named mixin declared using MIXIN_DEFINITION_CHAR
    MIXIN_INCLUDE_CHAR    = ?+

    # The regex that matches properties of the form `name: prop`.
    PROPERTY_NEW_MATCHER = /^[^\s:"\[]+\s*[=:](\s|$)/

    # The regex that matches and extracts data from
    # properties of the form `name: prop`.
    PROPERTY_NEW = /^([^\s=:"]+)\s*(=|:)(?:\s+|$)(.*)/

    # The regex that matches and extracts data from
    # properties of the form `:name prop`.
    PROPERTY_OLD = /^:([^\s=:"]+)\s*(=?)(?:\s+|$)(.*)/

    # The default options for Sass::Engine.
    # @api public
    DEFAULT_OPTIONS = {
      :style => :nested,
      :load_paths => ['.'],
      :cache => true,
      :cache_location => './.sass-cache',
      :syntax => :sass,
      :filesystem_importer => Sass::Importers::Filesystem
    }.freeze

    # Converts a Sass options hash into a standard form, filling in
    # default values and resolving aliases.
    #
    # @param options [{Symbol => Object}] The options hash;
    #   see {file:SASS_REFERENCE.md#sass_options the Sass options documentation}
    # @return [{Symbol => Object}] The normalized options hash.
    # @private
    def self.normalize_options(options)
      options = DEFAULT_OPTIONS.merge(options.reject {|k, v| v.nil?})

      # If the `:filename` option is passed in without an importer,
      # assume it's using the default filesystem importer.
      options[:importer] ||= options[:filesystem_importer].new(".") if options[:filename]

      options[:cache_store] ||= Sass::FileCacheStore.new(options[:cache_location])
      # Support both, because the docs said one and the other actually worked
      # for quite a long time.
      options[:line_comments] ||= options[:line_numbers]

      options[:load_paths] = options[:load_paths].map do |p|
        next p unless p.is_a?(String)
        options[:filesystem_importer].new(p)
      end

      # Backwards compatibility
      options[:property_syntax] ||= options[:attribute_syntax]
      case options[:property_syntax]
      when :alternate; options[:property_syntax] = :new
      when :normal; options[:property_syntax] = :old
      end

      options
    end

    # Returns the {Sass::Engine} for the given file.
    # This is preferable to Sass::Engine.new when reading from a file
    # because it properly sets up the Engine's metadata,
    # enables parse-tree caching,
    # and infers the syntax from the filename.
    #
    # @param filename [String] The path to the Sass or SCSS file
    # @param options [{Symbol => Object}] The options hash;
    #   See {file:SASS_REFERENCE.md#sass_options the Sass options documentation}.
    # @return [Sass::Engine] The Engine for the given Sass or SCSS file.
    # @raise [Sass::SyntaxError] if there's an error in the document.
    def self.for_file(filename, options)
      had_syntax = options[:syntax]

      if had_syntax
        # Use what was explicitly specificed
      elsif filename =~ /\.scss$/
        options.merge!(:syntax => :scss)
      elsif filename =~ /\.sass$/
        options.merge!(:syntax => :sass)
      end

      Sass::Engine.new(File.read(filename), options.merge(:filename => filename))
    end

    # The options for the Sass engine.
    # See {file:SASS_REFERENCE.md#sass_options the Sass options documentation}.
    #
    # @return [{Symbol => Object}]
    attr_reader :options

    # Creates a new Engine. Note that Engine should only be used directly
    # when compiling in-memory Sass code.
    # If you're compiling a single Sass file from the filesystem,
    # use \{Sass::Engine.for\_file}.
    # If you're compiling multiple files from the filesystem,
    # use {Sass::Plugin.
    #
    # @param template [String] The Sass template.
    #   This template can be encoded using any encoding
    #   that can be converted to Unicode.
    #   If the template contains an `@charset` declaration,
    #   that overrides the Ruby encoding
    #   (see {file:SASS_REFERENCE.md#encodings the encoding documentation})
    # @param options [{Symbol => Object}] An options hash.
    #   See {file:SASS_REFERENCE.md#sass_options the Sass options documentation}.
    # @see {Sass::Engine.for_file}
    # @see {Sass::Plugin}
    def initialize(template, options={})
      @options = self.class.normalize_options(options)
      @template = template
    end

    # Render the template to CSS.
    #
    # @return [String] The CSS
    # @raise [Sass::SyntaxError] if there's an error in the document
    # @raise [Encoding::UndefinedConversionError] if the source encoding
    #   cannot be converted to UTF-8
    # @raise [ArgumentError] if the document uses an unknown encoding with `@charset`
    def render
      return _render unless @options[:quiet]
      Sass::Util.silence_sass_warnings {_render}
    end
    alias_method :to_css, :render

    # Parses the document into its parse tree.
    #
    # @return [Sass::Tree::Node] The root of the parse tree.
    # @raise [Sass::SyntaxError] if there's an error in the document
    def to_tree
      return _to_tree unless @options[:quiet]
      Sass::Util.silence_sass_warnings {_to_tree}
    end

    # Returns the original encoding of the document,
    # or `nil` under Ruby 1.8.
    #
    # @return [Encoding, nil]
    # @raise [Encoding::UndefinedConversionError] if the source encoding
    #   cannot be converted to UTF-8
    # @raise [ArgumentError] if the document uses an unknown encoding with `@charset`
    def source_encoding
      check_encoding!
      @original_encoding
    end

    private

    def _render
      rendered = _to_tree.render
      return rendered if ruby1_8?
      return rendered.encode(source_encoding)
    end

    def _to_tree
      if (@options[:cache] || @options[:read_cache]) &&
          @options[:filename] && @options[:importer]
        key = sassc_key
        sha = Digest::SHA1.hexdigest(@template)

        if root = @options[:cache_store].retrieve(key, sha)
          @options = root.options.merge(@options)
          root.options = @options
          return root
        end
      end

      check_encoding!

      if @options[:syntax] == :scss
        root = Sass::SCSS::Parser.new(@template).parse
      else
        root = Tree::RootNode.new(@template)
        append_children(root, tree(tabulate(@template)).first, true)
      end

      root.options = @options
      @options[:cache_store].store(key, sha, root) if @options[:cache] && key && sha
      root
    rescue SyntaxError => e
      e.modify_backtrace(:filename => @options[:filename], :line => @line)
      e.sass_template = @template
      raise e
    end

    def sassc_key
      @options[:cache_store].key(*@options[:importer].key(@options[:filename], @options))
    end

    def check_encoding!
      return if @checked_encoding
      @checked_encoding = true
      @template, @original_encoding = check_sass_encoding(@template) do |msg, line|
        raise Sass::SyntaxError.new(msg, :line => line)
      end
    end

    def tabulate(string)
      tab_str = nil
      comment_tab_str = nil
      first = true
      lines = []
      string.gsub(/\r|\n|\r\n|\r\n/, "\n").scan(/^.*?$/).each_with_index do |line, index|
        index += (@options[:line] || 1)
        if line.strip.empty?
          lines.last.text << "\n" if lines.last && lines.last.comment?
          next
        end

        line_tab_str = line[/^\s*/]
        unless line_tab_str.empty?
          if tab_str.nil?
            comment_tab_str ||= line_tab_str
            next if try_comment(line, lines.last, "", comment_tab_str, index)
            comment_tab_str = nil
          end

          tab_str ||= line_tab_str

          raise SyntaxError.new("Indenting at the beginning of the document is illegal.",
            :line => index) if first

          raise SyntaxError.new("Indentation can't use both tabs and spaces.",
            :line => index) if tab_str.include?(?\s) && tab_str.include?(?\t)
        end
        first &&= !tab_str.nil?
        if tab_str.nil?
          lines << Line.new(line.strip, 0, index, 0, @options[:filename], [])
          next
        end

        comment_tab_str ||= line_tab_str
        if try_comment(line, lines.last, tab_str * lines.last.tabs, comment_tab_str, index)
          next
        else
          comment_tab_str = nil
        end

        line_tabs = line_tab_str.scan(tab_str).size
        if tab_str * line_tabs != line_tab_str
          message = <<END.strip.gsub("\n", ' ')
Inconsistent indentation: #{Sass::Shared.human_indentation line_tab_str, true} used for indentation,
but the rest of the document was indented using #{Sass::Shared.human_indentation tab_str}.
END
          raise SyntaxError.new(message, :line => index)
        end

        lines << Line.new(line.strip, line_tabs, index, tab_str.size, @options[:filename], [])
      end
      lines
    end

    def try_comment(line, last, tab_str, comment_tab_str, index)
      return unless last && last.comment?
      # Nested comment stuff must be at least one whitespace char deeper
      # than the normal indentation
      return unless line =~ /^#{tab_str}\s/
      unless line =~ /^(?:#{comment_tab_str})(.*)$/
        raise SyntaxError.new(<<MSG.strip.gsub("\n", " "), :line => index)
Inconsistent indentation:
previous line was indented by #{Sass::Shared.human_indentation comment_tab_str},
but this line was indented by #{Sass::Shared.human_indentation line[/^\s*/]}.
MSG
      end

      last.text << "\n" << $1
      true
    end

    def tree(arr, i = 0)
      return [], i if arr[i].nil?

      base = arr[i].tabs
      nodes = []
      while (line = arr[i]) && line.tabs >= base
        if line.tabs > base
          raise SyntaxError.new("The line was indented #{line.tabs - base} levels deeper than the previous line.",
            :line => line.index) if line.tabs > base + 1

          nodes.last.children, i = tree(arr, i)
        else
          nodes << line
          i += 1
        end
      end
      return nodes, i
    end

    def build_tree(parent, line, root = false)
      @line = line.index
      node_or_nodes = parse_line(parent, line, root)

      Array(node_or_nodes).each do |node|
        # Node is a symbol if it's non-outputting, like a variable assignment
        next unless node.is_a? Tree::Node

        node.line = line.index
        node.filename = line.filename

        append_children(node, line.children, false)
      end

      node_or_nodes
    end

    def append_children(parent, children, root)
      continued_rule = nil
      continued_comment = nil
      children.each do |line|
        child = build_tree(parent, line, root)

        if child.is_a?(Tree::RuleNode) && child.continued?
          raise SyntaxError.new("Rules can't end in commas.",
            :line => child.line) unless child.children.empty?
          if continued_rule
            continued_rule.add_rules child
          else
            continued_rule = child
          end
          next
        end

        if continued_rule
          raise SyntaxError.new("Rules can't end in commas.",
            :line => continued_rule.line) unless child.is_a?(Tree::RuleNode)
          continued_rule.add_rules child
          continued_rule.children = child.children
          continued_rule, child = nil, continued_rule
        end

        if child.is_a?(Tree::CommentNode) && child.silent
          if continued_comment &&
              child.line == continued_comment.line +
              continued_comment.value.count("\n") + 1
            continued_comment.value << "\n" << child.value
            next
          end

          continued_comment = child
        end

        check_for_no_children(child)
        validate_and_append_child(parent, child, line, root)
      end

      raise SyntaxError.new("Rules can't end in commas.",
        :line => continued_rule.line) if continued_rule

      parent
    end

    def validate_and_append_child(parent, child, line, root)
      case child
      when Array
        child.each {|c| validate_and_append_child(parent, c, line, root)}
      when Tree::Node
        parent << child
      end
    end

    def check_for_no_children(node)
      return unless node.is_a?(Tree::RuleNode) && node.children.empty?
      Sass::Util.sass_warn(<<WARNING.strip)
WARNING on line #{node.line}#{" of #{node.filename}" if node.filename}:
This selector doesn't have any properties and will not be rendered.
WARNING
    end

    def parse_line(parent, line, root)
      case line.text[0]
      when PROPERTY_CHAR
        if line.text[1] == PROPERTY_CHAR ||
            (@options[:property_syntax] == :new &&
             line.text =~ PROPERTY_OLD && $3.empty?)
          # Support CSS3-style pseudo-elements,
          # which begin with ::,
          # as well as pseudo-classes
          # if we're using the new property syntax
          Tree::RuleNode.new(parse_interp(line.text))
        else
          name, eq, value = line.text.scan(PROPERTY_OLD)[0]
          raise SyntaxError.new("Invalid property: \"#{line.text}\".",
            :line => @line) if name.nil? || value.nil?
          parse_property(name, parse_interp(name), eq, value, :old, line)
        end
      when ?!, ?$
        parse_variable(line)
      when COMMENT_CHAR
        parse_comment(line.text)
      when DIRECTIVE_CHAR
        parse_directive(parent, line, root)
      when ESCAPE_CHAR
        Tree::RuleNode.new(parse_interp(line.text[1..-1]))
      when MIXIN_DEFINITION_CHAR
        parse_mixin_definition(line)
      when MIXIN_INCLUDE_CHAR
        if line.text[1].nil? || line.text[1] == ?\s
          Tree::RuleNode.new(parse_interp(line.text))
        else
          parse_mixin_include(line, root)
        end
      else
        parse_property_or_rule(line)
      end
    end

    def parse_property_or_rule(line)
      scanner = StringScanner.new(line.text)
      hack_char = scanner.scan(/[:\*\.]|\#(?!\{)/)
      parser = Sass::SCSS::SassParser.new(scanner, @line)

      unless res = parser.parse_interp_ident
        return Tree::RuleNode.new(parse_interp(line.text))
      end
      res.unshift(hack_char) if hack_char
      if comment = scanner.scan(Sass::SCSS::RX::COMMENT)
        res << comment
      end

      name = line.text[0...scanner.pos]
      if scanner.scan(/\s*([:=])(?:\s|$)/)
        parse_property(name, res, scanner[1], scanner.rest, :new, line)
      else
        res.pop if comment
        Tree::RuleNode.new(res + parse_interp(scanner.rest))
      end
    end

    def parse_property(name, parsed_name, eq, value, prop, line)
      if value.strip.empty?
        expr = Sass::Script::String.new("")
      else
        expr = parse_script(value, :offset => line.offset + line.text.index(value))

        if eq.strip[0] == SCRIPT_CHAR
          expr.context = :equals
          Script.equals_warning("properties", name,
            Sass::Tree::PropNode.val_to_sass(expr, @options), false,
            @line, line.offset + 1, @options[:filename])
        end
      end
      Tree::PropNode.new(parse_interp(name), expr, prop)
    end

    def parse_variable(line)
      name, op, value, default = line.text.scan(Script::MATCH)[0]
      guarded = op =~ /^\|\|/
      raise SyntaxError.new("Illegal nesting: Nothing may be nested beneath variable declarations.",
        :line => @line + 1) unless line.children.empty?
      raise SyntaxError.new("Invalid variable: \"#{line.text}\".",
        :line => @line) unless name && value
      Script.var_warning(name, @line, line.offset + 1, @options[:filename]) if line.text[0] == ?!

      expr = parse_script(value, :offset => line.offset + line.text.index(value))
      if op =~ /=$/
        expr.context = :equals
        type = guarded ? "variable defaults" : "variables"
        Script.equals_warning(type, "$#{name}", expr.to_sass,
          guarded, @line, line.offset + 1, @options[:filename])
      end

      Tree::VariableNode.new(name, expr, default || guarded)
    end

    def parse_comment(line)
      if line[1] == CSS_COMMENT_CHAR || line[1] == SASS_COMMENT_CHAR
        silent = line[1] == SASS_COMMENT_CHAR
        Tree::CommentNode.new(
          format_comment_text(line[2..-1], silent),
          silent)
      else
        Tree::RuleNode.new(parse_interp(line))
      end
    end

    def parse_directive(parent, line, root)
      directive, whitespace, value = line.text[1..-1].split(/(\s+)/, 2)
      offset = directive.size + whitespace.size + 1 if whitespace

      # If value begins with url( or ",
      # it's a CSS @import rule and we don't want to touch it.
      if directive == "import"
        parse_import(line, value)
      elsif directive == "mixin"
        parse_mixin_definition(line)
      elsif directive == "include"
        parse_mixin_include(line, root)
      elsif directive == "for"
        parse_for(line, root, value)
      elsif directive == "else"
        parse_else(parent, line, value)
      elsif directive == "while"
        raise SyntaxError.new("Invalid while directive '@while': expected expression.") unless value
        Tree::WhileNode.new(parse_script(value, :offset => offset))
      elsif directive == "if"
        raise SyntaxError.new("Invalid if directive '@if': expected expression.") unless value
        Tree::IfNode.new(parse_script(value, :offset => offset))
      elsif directive == "debug"
        raise SyntaxError.new("Invalid debug directive '@debug': expected expression.") unless value
        raise SyntaxError.new("Illegal nesting: Nothing may be nested beneath debug directives.",
          :line => @line + 1) unless line.children.empty?
        offset = line.offset + line.text.index(value).to_i
        Tree::DebugNode.new(parse_script(value, :offset => offset))
      elsif directive == "extend"
        raise SyntaxError.new("Invalid extend directive '@extend': expected expression.") unless value
        raise SyntaxError.new("Illegal nesting: Nothing may be nested beneath extend directives.",
          :line => @line + 1) unless line.children.empty?
        offset = line.offset + line.text.index(value).to_i
        Tree::ExtendNode.new(parse_interp(value, offset))
      elsif directive == "warn"
        raise SyntaxError.new("Invalid warn directive '@warn': expected expression.") unless value
        raise SyntaxError.new("Illegal nesting: Nothing may be nested beneath warn directives.",
          :line => @line + 1) unless line.children.empty?
        offset = line.offset + line.text.index(value).to_i
        Tree::WarnNode.new(parse_script(value, :offset => offset))
      else
        Tree::DirectiveNode.new(line.text)
      end
    end

    def parse_for(line, root, text)
      var, from_expr, to_name, to_expr = text.scan(/^([^\s]+)\s+from\s+(.+)\s+(to|through)\s+(.+)$/).first

      if var.nil? # scan failed, try to figure out why for error message
        if text !~ /^[^\s]+/
          expected = "variable name"
        elsif text !~ /^[^\s]+\s+from\s+.+/
          expected = "'from <expr>'"
        else
          expected = "'to <expr>' or 'through <expr>'"
        end
        raise SyntaxError.new("Invalid for directive '@for #{text}': expected #{expected}.")
      end
      raise SyntaxError.new("Invalid variable \"#{var}\".") unless var =~ Script::VALIDATE
      if var.slice!(0) == ?!
        offset = line.offset + line.text.index("!" + var) + 1
        Script.var_warning(var, @line, offset, @options[:filename])
      end

      parsed_from = parse_script(from_expr, :offset => line.offset + line.text.index(from_expr))
      parsed_to = parse_script(to_expr, :offset => line.offset + line.text.index(to_expr))
      Tree::ForNode.new(var, parsed_from, parsed_to, to_name == 'to')
    end

    def parse_else(parent, line, text)
      previous = parent.children.last
      raise SyntaxError.new("@else must come after @if.") unless previous.is_a?(Tree::IfNode)

      if text
        if text !~ /^if\s+(.+)/
          raise SyntaxError.new("Invalid else directive '@else #{text}': expected 'if <expr>'.")
        end
        expr = parse_script($1, :offset => line.offset + line.text.index($1))
      end

      node = Tree::IfNode.new(expr)
      append_children(node, line.children, false)
      previous.add_else node
      nil
    end

    def parse_import(line, value)
      raise SyntaxError.new("Illegal nesting: Nothing may be nested beneath import directives.",
        :line => @line + 1) unless line.children.empty?

      scanner = StringScanner.new(value)
      values = []

      loop do
        unless node = parse_import_arg(scanner)
          raise SyntaxError.new("Invalid @import: expected file to import, was #{scanner.rest.inspect}",
            :line => @line)
        end
        values << node
        break unless scanner.scan(/,\s*/)
      end

      return values
    end

    def parse_import_arg(scanner)
      return if scanner.eos?
      unless (str = scanner.scan(Sass::SCSS::RX::STRING)) ||
          (uri = scanner.scan(Sass::SCSS::RX::URI))
        return Tree::ImportNode.new(scanner.scan(/[^,]+/))
      end

      val = scanner[1] || scanner[2]
      scanner.scan(/\s*/)
      if media = scanner.scan(/[^,].*/)
        Tree::DirectiveNode.new("@import #{str || uri} #{media}")
      elsif uri
        Tree::DirectiveNode.new("@import #{uri}")
      elsif val =~ /^http:\/\//
        Tree::DirectiveNode.new("@import url(#{val})")
      else
        Tree::ImportNode.new(val)
      end
    end

    MIXIN_DEF_RE = /^(?:=|@mixin)\s*(#{Sass::SCSS::RX::IDENT})(.*)$/
    def parse_mixin_definition(line)
      name, arg_string = line.text.scan(MIXIN_DEF_RE).first
      raise SyntaxError.new("Invalid mixin \"#{line.text[1..-1]}\".") if name.nil?

      offset = line.offset + line.text.size - arg_string.size
      args = Script::Parser.new(arg_string.strip, @line, offset, @options).
        parse_mixin_definition_arglist
      default_arg_found = false
      Tree::MixinDefNode.new(name, args)
    end

    MIXIN_INCLUDE_RE = /^(?:\+|@include)\s*(#{Sass::SCSS::RX::IDENT})(.*)$/
    def parse_mixin_include(line, root)
      name, arg_string = line.text.scan(MIXIN_INCLUDE_RE).first
      raise SyntaxError.new("Invalid mixin include \"#{line.text}\".") if name.nil?

      offset = line.offset + line.text.size - arg_string.size
      args = Script::Parser.new(arg_string.strip, @line, offset, @options).
        parse_mixin_include_arglist
      raise SyntaxError.new("Illegal nesting: Nothing may be nested beneath mixin directives.",
        :line => @line + 1) unless line.children.empty?
      Tree::MixinNode.new(name, args)
    end

    def parse_script(script, options = {})
      line = options[:line] || @line
      offset = options[:offset] || 0
      Script.parse(script, line, offset, @options)
    end

    def format_comment_text(text, silent)
      content = text.split("\n")

      if content.first && content.first.strip.empty?
        removed_first = true
        content.shift
      end

      return silent ? "//" : "/* */" if content.empty?
      content.last.gsub!(%r{ ?\*/ *$}, '')
      content.map! {|l| l.gsub!(/^\*( ?)/, '\1') || (l.empty? ? "" : " ") + l}
      content.first.gsub!(/^ /, '') unless removed_first
      if silent
        "//" + content.join("\n//")
      else
        # The #gsub fixes the case of a trailing */
        "/*" + content.join("\n *").gsub(/ \*\Z/, '') + " */"
      end
    end

    def parse_interp(text, offset = 0)
      self.class.parse_interp(text, @line, offset, :filename => @filename)
    end

    # It's important that this have strings (at least)
    # at the beginning, the end, and between each Script::Node.
    #
    # @private
    def self.parse_interp(text, line, offset, options)
      res = []
      rest = Sass::Shared.handle_interpolation text do |scan|
        escapes = scan[2].size
        res << scan.matched[0...-2 - escapes]
        if escapes % 2 == 1
          res << "\\" * (escapes - 1) << '#{'
        else
          res << "\\" * [0, escapes - 1].max
          res << Script::Parser.new(
            scan, line, offset + scan.pos - scan.matched_size, options).
            parse_interpolated
        end
      end
      res << rest
    end
  end
end<|MERGE_RESOLUTION|>--- conflicted
+++ resolved
@@ -22,13 +22,8 @@
 require 'sass/script'
 require 'sass/scss'
 require 'sass/error'
-<<<<<<< HEAD
-require 'sass/files'
+require 'sass/importers'
 require 'sass/shared'
-=======
-require 'sass/importers'
-require 'haml/shared'
->>>>>>> 65a113e9
 
 module Sass
 
