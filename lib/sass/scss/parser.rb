--- conflicted
+++ resolved
@@ -334,21 +334,13 @@
 
         start_pos = source_position
         media = media_query_list
-<<<<<<< HEAD
-        if path =~ /^http:\/\// || media || use_css_import?
-          return node(Sass::Tree::CssImportNode.new(str, media.to_a), start_pos)
-        end
-
-        node(Sass::Tree::ImportNode.new(path.strip), start_pos)
-=======
         if path =~ /^(https?:)?\/\// || media || use_css_import?
-          node = Sass::Tree::CssImportNode.new(str, media.to_a)
+          node = node(Sass::Tree::CssImportNode.new(str, media.to_a), start_pos)
         else
-          node = Sass::Tree::ImportNode.new(path.strip)
+          node = node(Sass::Tree::ImportNode.new(path.strip), start_pos)
         end
         node.line = line
         node
->>>>>>> 391b787f
       end
 
       def use_css_import?; false; end
