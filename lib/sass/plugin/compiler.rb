require 'fileutils'

require 'sass'
# XXX CE: is this still necessary now that we have the compiler class?
require 'sass/callbacks'
require 'sass/plugin/configuration'
require 'sass/plugin/staleness_checker'

module Sass::Plugin
  # The Compiler class handles compilation of multiple files and/or directories,
  # including checking which CSS files are out-of-date and need to be updated
  # and calling Sass to perform the compilation on those files.
  #
  # {Sass::Plugin} uses this class to update stylesheets for a single application.
  # Unlike {Sass::Plugin}, though, the Compiler class has no global state,
  # and so multiple instances may be created and used independently.
  #
  # If you need to compile a Sass string into CSS,
  # please see the {Sass::Engine} class.
  #
  # Unlike {Sass::Plugin}, this class doesn't keep track of
  # whether or how many times a stylesheet should be updated.
  # Therefore, the following `Sass::Plugin` options are ignored by the Compiler:
  #
  # * `:never_update`
  # * `:always_check`
  class Compiler
    include Configuration
    extend Sass::Callbacks

    # Creates a new compiler.
    #
    # @param opts [{Symbol => Object}]
    #   See {file:SASS_REFERENCE.md#sass_options the Sass options documentation}.
    def initialize(opts = {})
      options.merge!(opts)
    end

    # Register a callback to be run before stylesheets are mass-updated.
    # This is run whenever \{#update\_stylesheets} is called,
    # unless the \{file:SASS_REFERENCE.md#never_update-option `:never_update` option}
    # is enabled.
    #
    # @yield [files]
    # @yieldparam files [<(String, String, String)>]
    #   Individual files to be updated. Files in directories specified are included in this list.
    #   The first element of each pair is the source file,
    #   the second is the target CSS file,
    #   the third is the target sourcemap file.
    define_callback :updating_stylesheets

    # Register a callback to be run after stylesheets are mass-updated.
    # This is run whenever \{#update\_stylesheets} is called,
    # unless the \{file:SASS_REFERENCE.md#never_update-option `:never_update` option}
    # is enabled.
    #
    # @yield [updated_files]
    # @yieldparam updated_files [<(String, String)>]
    #   Individual files that were updated.
    #   The first element of each pair is the source file, the second is the target CSS file.
    define_callback :updated_stylesheets

    # Register a callback to be run after a single stylesheet is updated.
    # The callback is only run if the stylesheet is really updated;
    # if the CSS file is fresh, this won't be run.
    #
    # Even if the \{file:SASS_REFERENCE.md#full_exception-option `:full_exception` option}
    # is enabled, this callback won't be run
    # when an exception CSS file is being written.
    # To run an action for those files, use \{#on\_compilation\_error}.
    #
    # @yield [template, css, sourcemap]
    # @yieldparam template [String]
    #   The location of the Sass/SCSS file being updated.
    # @yieldparam css [String]
    #   The location of the CSS file being generated.
    # @yieldparam sourcemap [String]
    #   The location of the sourcemap being generated, if any.
    define_callback :updated_stylesheet

    # Register a callback to be run when compilation starts.
    #
    # In combination with on_updated_stylesheet, this could be used
    # to collect compilation statistics like timing or to take a
    # diff of the changes to the output file.
    #
    # @yield [template, css, sourcemap]
    # @yieldparam template [String]
    #   The location of the Sass/SCSS file being updated.
    # @yieldparam css [String]
    #   The location of the CSS file being generated.
    # @yieldparam sourcemap [String]
    #   The location of the sourcemap being generated, if any.
    define_callback :compilation_starting

    # Register a callback to be run when Sass decides not to update a stylesheet.
    # In particular, the callback is run when Sass finds that
    # the template file and none of its dependencies
    # have been modified since the last compilation.
    #
    # Note that this is **not** run when the
    # \{file:SASS_REFERENCE.md#never-update_option `:never_update` option} is set,
    # nor when Sass decides not to compile a partial.
    #
    # @yield [template, css]
    # @yieldparam template [String]
    #   The location of the Sass/SCSS file not being updated.
    # @yieldparam css [String]
    #   The location of the CSS file not being generated.
    define_callback :not_updating_stylesheet

    # Register a callback to be run when there's an error
    # compiling a Sass file.
    # This could include not only errors in the Sass document,
    # but also errors accessing the file at all.
    #
    # @yield [error, template, css]
    # @yieldparam error [Exception] The exception that was raised.
    # @yieldparam template [String]
    #   The location of the Sass/SCSS file being updated.
    # @yieldparam css [String]
    #   The location of the CSS file being generated.
    define_callback :compilation_error

    # Register a callback to be run when Sass creates a directory
    # into which to put CSS files.
    #
    # Note that even if multiple levels of directories need to be created,
    # the callback may only be run once.
    # For example, if "foo/" exists and "foo/bar/baz/" needs to be created,
    # this may only be run for "foo/bar/baz/".
    # This is not a guarantee, however;
    # it may also be run for "foo/bar/".
    #
    # @yield [dirname]
    # @yieldparam dirname [String]
    #   The location of the directory that was created.
    define_callback :creating_directory

    # Register a callback to be run when Sass detects
    # that a template has been modified.
    # This is only run when using \{#watch}.
    #
    # @yield [template]
    # @yieldparam template [String]
    #   The location of the template that was modified.
    define_callback :template_modified

    # Register a callback to be run when Sass detects
    # that a new template has been created.
    # This is only run when using \{#watch}.
    #
    # @yield [template]
    # @yieldparam template [String]
    #   The location of the template that was created.
    define_callback :template_created

    # Register a callback to be run when Sass detects
    # that a template has been deleted.
    # This is only run when using \{#watch}.
    #
    # @yield [template]
    # @yieldparam template [String]
    #   The location of the template that was deleted.
    define_callback :template_deleted

    # Register a callback to be run when Sass deletes a CSS file.
    # This happens when the corresponding Sass/SCSS file has been deleted
    # and when the compiler cleans the output files.
    #
    # @yield [filename]
    # @yieldparam filename [String]
    #   The location of the CSS file that was deleted.
    define_callback :deleting_css

    # Register a callback to be run when Sass deletes a sourcemap file.
    # This happens when the corresponding Sass/SCSS file has been deleted
    # and when the compiler cleans the output files.
    #
    # @yield [filename]
    # @yieldparam filename [String]
    #   The location of the sourcemap file that was deleted.
    define_callback :deleting_sourcemap

    # Updates out-of-date stylesheets.
    #
    # Checks each Sass/SCSS file in
    # {file:SASS_REFERENCE.md#template_location-option `:template_location`}
    # to see if it's been modified more recently than the corresponding CSS file
    # in {file:SASS_REFERENCE.md#css_location-option `:css_location`}.
    # If it has, it updates the CSS file.
    #
    # @param individual_files [Array<(String, String[, String])>]
    #   A list of files to check for updates
    #   **in addition to those specified by the
    #   {file:SASS_REFERENCE.md#template_location-option `:template_location` option}.**
    #   The first string in each pair is the location of the Sass/SCSS file,
    #   the second is the location of the CSS file that it should be compiled to.
    #   The third string, if provided, is the location of the Sourcemap file.
    def update_stylesheets(individual_files = [])
      Sass::Plugin.checked_for_updates = true
      staleness_checker = StalenessChecker.new(engine_options)

<<<<<<< HEAD
      template_location_array.each do |template_location, css_location|
        Sass::Util.glob(File.join(template_location, "**", "[^_]*.s[ca]ss")).sort.each do |file|
          # Get the relative path to the file
          name = file.sub(template_location.to_s.sub(/\/*$/, '/'), "")
          css = css_filename(name, css_location)
          sourcemap = Sass::Util.sourcemap_name(css) if engine_options[:sourcemap] != :none
          individual_files << [file, css, sourcemap]
        end
      end
=======
      files = file_list(individual_files)
      run_updating_stylesheets(files)
>>>>>>> 62103469

      updated_stylesheets = []
      files.each do |file, css, sourcemap|
        # TODO: Does staleness_checker need to check the sourcemap file as well?
        if options[:always_update] || staleness_checker.stylesheet_needs_update?(css, file)
          # XXX For consistency, this should return the sourcemap too, but it would
          # XXX be an API change.
          updated_stylesheets << [file, css]
          update_stylesheet(file, css, sourcemap)
        else
          run_not_updating_stylesheet(file, css, sourcemap)
        end
      end
      run_updated_stylesheets(updated_stylesheets)
    end

    # Construct a list of files that might need to be compiled
    # from the provided individual_files and the template_locations.
    #
    # Note: this method does not cache the results as they can change
    # across invocations when sass files are added or removed.
    #
    # @param individual_files [Array<(String, String[, String])>]
    #   A list of files to check for updates
    #   **in addition to those specified by the
    #   {file:SASS_REFERENCE.md#template_location-option `:template_location` option}.**
    #   The first string in each pair is the location of the Sass/SCSS file,
    #   the second is the location of the CSS file that it should be compiled to.
    #   The third string, if provided, is the location of the Sourcemap file.
    # @return [Array<(String, String, String)>]
    #   A list of [sass_file, css_file, sourcemap_file] tuples similar
    #   to what was passed in, but expanded to include the current state
    #   of the directories being updated.
    def file_list(individual_files = [])
      files = individual_files.map do |tuple|
        if tuple.size < 3
          [tuple[0], tuple[1], Sass::Util.sourcemap_name(tuple[1])]
        else
          tuple
        end
      end

      template_location_array.each do |template_location, css_location|
        Sass::Util.glob(File.join(template_location, "**", "[^_]*.s[ca]ss")).sort.each do |file|
          # Get the relative path to the file
          name = file.sub(template_location.to_s.sub(/\/*$/, '/'), "")
          css = css_filename(name, css_location)
          sourcemap = Sass::Util.sourcemap_name(css) if engine_options[:sourcemap]
          files << [file, css, sourcemap]
        end
      end
      files
    end

    # Watches the template directory (or directories)
    # and updates the CSS files whenever the related Sass/SCSS files change.
    # `watch` never returns.
    #
    # Whenever a change is detected to a Sass/SCSS file in
    # {file:SASS_REFERENCE.md#template_location-option `:template_location`},
    # the corresponding CSS file in {file:SASS_REFERENCE.md#css_location-option `:css_location`}
    # will be recompiled.
    # The CSS files of any Sass/SCSS files that import the changed file will also be recompiled.
    #
    # Before the watching starts in earnest, `watch` calls \{#update\_stylesheets}.
    #
    # Note that `watch` uses the [Listen](http://github.com/guard/listen) library
    # to monitor the filesystem for changes.
    # Listen isn't loaded until `watch` is run.
    # The version of Listen distributed with Sass is loaded by default,
    # but if another version has already been loaded that will be used instead.
    #
    # @param individual_files [Array<(String, String[, String])>]
    #   A list of files to check for updates
    #   **in addition to those specified by the
    #   {file:SASS_REFERENCE.md#template_location-option `:template_location` option}.**
    #   The first string in each pair is the location of the Sass/SCSS file,
    #   the second is the location of the CSS file that it should be compiled to.
    #   The third string, if provided, is the location of the Sourcemap file.
    # @param options [Hash] The options that control how watching works.
    # @option options [Boolean] :skip_initial_update
    #   Don't do an initial update when starting the watcher when true
    def watch(individual_files = [], options = {})
      options, individual_files = individual_files, [] if individual_files.is_a?(Hash)
      update_stylesheets(individual_files) unless options[:skip_initial_update]

      directories = watched_paths
      individual_files.each do |(source, _, _)|
        directories << File.dirname(File.expand_path(source))
      end
      directories = remove_redundant_directories(directories)

      # A Listen version prior to 2.0 will write a test file to a directory to
      # see if a watcher supports watching that directory. That breaks horribly
      # on read-only directories, so we filter those out.
      unless Sass::Util.listen_geq_2?
        directories = directories.select {|d| File.directory?(d) && File.writable?(d)}
      end

      # TODO: Keep better track of what depends on what
      # so we don't have to run a global update every time anything changes.
      # XXX The :additional_watch_paths option exists for Compass to use until
      # a deprecated feature is removed. It may be removed without warning.
      listener_args = directories +
                      Array(options[:additional_watch_paths]) +
                      [{:relative_paths => false}]

      # The native windows listener is much slower than the polling option, according to
      # https://github.com/nex3/sass/commit/a3031856b22bc834a5417dedecb038b7be9b9e3e
      poll = @options[:poll] || Sass::Util.windows?
      if poll && Sass::Util.listen_geq_2?
        # In Listen 2.0.0 and on, :force_polling is an option. In earlier
        # versions, it's a method on the listener (called below).
        listener_args.last[:force_polling] = true
      end

      listener = create_listener(*listener_args) do |modified, added, removed|
        on_file_changed(individual_files, modified, added, removed)
        yield(modified, added, removed) if block_given?
      end

      if poll && !Sass::Util.listen_geq_2?
        # In Listen 2.0.0 and on, :force_polling is an option (set above). In
        # earlier versions, it's a method on the listener.
        listener.force_polling(true)
      end

      listen_to(listener)
    end

    # Non-destructively modifies \{#options} so that default values are properly set,
    # and returns the result.
    #
    # @param additional_options [{Symbol => Object}] An options hash with which to merge \{#options}
    # @return [{Symbol => Object}] The modified options hash
    def engine_options(additional_options = {})
      opts = options.merge(additional_options)
      opts[:load_paths] = load_paths(opts)
      opts
    end

    # Compass expects this to exist
    def stylesheet_needs_update?(css_file, template_file)
      StalenessChecker.stylesheet_needs_update?(css_file, template_file)
    end

    # Remove all output files that would be created by calling update_stylesheets, if they exist.
    #
    # This method runs the deleting_css and deleting_sourcemap callbacks for
    # the files that are deleted.
    #
    # @param individual_files [Array<(String, String[, String])>]
    #   A list of files to check for updates
    #   **in addition to those specified by the
    #   {file:SASS_REFERENCE.md#template_location-option `:template_location` option}.**
    #   The first string in each pair is the location of the Sass/SCSS file,
    #   the second is the location of the CSS file that it should be compiled to.
    #   The third string, if provided, is the location of the Sourcemap file.
    def clean(individual_files = [])
      file_list(individual_files).each do |(_, css_file, sourcemap_file)|
        if File.exist?(css_file)
          run_deleting_css css_file
          File.delete(css_file)
        end
        if sourcemap_file && File.exist?(sourcemap_file)
          run_deleting_sourcemap sourcemap_file
          File.delete(sourcemap_file)
        end
      end
      nil
    end

    private

    def create_listener(*args, &block)
      Sass::Util.load_listen!
      if Sass::Util.listen_geq_2?
        Listen.to(*args, &block)
      else
        Listen::Listener.new(*args, &block)
      end
    end

    def listen_to(listener)
      if Sass::Util.listen_geq_2?
        listener.start.join
      else
        listener.start!
      end
    rescue Interrupt
      # Squelch Interrupt for clean exit from Listen::Listener
    end

    def remove_redundant_directories(directories)
      dedupped = []
      directories.each do |new_directory|
        # no need to add a directory that is already watched.
        next if dedupped.any? do |existing_directory|
          child_of_directory?(existing_directory, new_directory)
        end
        # get rid of any sub directories of this new directory
        dedupped.reject! do |existing_directory|
          child_of_directory?(new_directory, existing_directory)
        end
        dedupped << new_directory
      end
      dedupped
    end

    def on_file_changed(individual_files, modified, added, removed)
      recompile_required = false

      modified.uniq.each do |f|
        next unless watched_file?(f)
        recompile_required = true
        run_template_modified(relative_to_pwd(f))
      end

      added.uniq.each do |f|
        next unless watched_file?(f)
        recompile_required = true
        run_template_created(relative_to_pwd(f))
      end

      removed.uniq.each do |f|
        run_template_deleted(relative_to_pwd(f))
        if (files = individual_files.find {|(source, _, _)| File.expand_path(source) == f})
          recompile_required = true
          # This was a file we were watching explicitly and compiling to a particular location.
          # Delete the corresponding file.
          try_delete_css files[1]
        else
          next unless watched_file?(f)
          recompile_required = true
          # Look for the sass directory that contained the sass file
          # And try to remove the css file that corresponds to it
          template_location_array.each do |(sass_dir, css_dir)|
            sass_dir = File.expand_path(sass_dir)
            if child_of_directory?(sass_dir, f)
              remainder = f[(sass_dir.size + 1)..-1]
              try_delete_css(css_filename(remainder, css_dir))
              break
            end
          end
        end
      end

      if recompile_required
        # In case a file we're watching is removed and then recreated we
        # prune out the non-existant files here.
        watched_files_remaining = individual_files.select {|(source, _, _)| File.exist?(source)}
        update_stylesheets(watched_files_remaining)
      end
    end

    def update_stylesheet(filename, css, sourcemap)
      dir = File.dirname(css)
      unless File.exist?(dir)
        run_creating_directory dir
        FileUtils.mkdir_p dir
      end

      begin
        File.read(filename) unless File.readable?(filename) # triggers an error for handling
        engine_opts = engine_options(:css_filename => css,
                                     :filename => filename,
                                     :sourcemap_filename => sourcemap)
        mapping = nil
        run_compilation_starting(filename, css, sourcemap)
        engine = Sass::Engine.for_file(filename, engine_opts)
        if sourcemap
          rendered, mapping = engine.render_with_sourcemap(File.basename(sourcemap))
        else
          rendered = engine.render
        end
      rescue StandardError => e
        compilation_error_occured = true
        run_compilation_error e, filename, css, sourcemap
        raise e unless options[:full_exception]
        rendered = Sass::SyntaxError.exception_to_css(e, options[:line] || 1)
      end

      write_file(css, rendered)
      if mapping
        write_file(sourcemap, mapping.to_json(
            :css_path => css, :sourcemap_path => sourcemap, :type => options[:sourcemap]))
      end
      run_updated_stylesheet(filename, css, sourcemap) unless compilation_error_occured
    end

    def write_file(fileName, content)
      flag = 'w'
      flag = 'wb' if Sass::Util.windows? && options[:unix_newlines]
      File.open(fileName, flag) do |file|
        file.set_encoding(content.encoding) unless Sass::Util.ruby1_8?
        file.print(content)
      end
    end

    def try_delete_css(css)
      if File.exist?(css)
        run_deleting_css css
        File.delete css
      end
      map = Sass::Util.sourcemap_name(css)
      if File.exist?(map)
        run_deleting_sourcemap map
        File.delete map
      end
    end

    def watched_file?(file)
      normalized_load_paths.find {|lp| lp.watched_file?(file)}
    end

    def watched_paths
      @watched_paths ||= normalized_load_paths.map {|lp| lp.directories_to_watch}.compact.flatten
    end

    def normalized_load_paths
      @normalized_load_paths ||=
        Sass::Engine.normalize_options(:load_paths => load_paths)[:load_paths]
    end

    def load_paths(opts = options)
      (opts[:load_paths] || []) + template_locations
    end

    def template_locations
      template_location_array.to_a.map {|l| l.first}
    end

    def css_locations
      template_location_array.to_a.map {|l| l.last}
    end

    def css_filename(name, path)
      "#{path}#{File::SEPARATOR unless path.end_with?(File::SEPARATOR)}#{name}".
        gsub(/\.s[ac]ss$/, '.css')
    end

    def relative_to_pwd(f)
      Sass::Util.pathname(f).relative_path_from(Sass::Util.pathname(Dir.pwd)).to_s
    rescue ArgumentError # when a relative path cannot be computed
      f
    end

    def child_of_directory?(parent, child)
      parent_dir = parent.end_with?(File::SEPARATOR) ? parent : (parent + File::SEPARATOR)
      child.start_with?(parent_dir) || parent == child
    end
  end
end<|MERGE_RESOLUTION|>--- conflicted
+++ resolved
@@ -201,20 +201,8 @@
       Sass::Plugin.checked_for_updates = true
       staleness_checker = StalenessChecker.new(engine_options)
 
-<<<<<<< HEAD
-      template_location_array.each do |template_location, css_location|
-        Sass::Util.glob(File.join(template_location, "**", "[^_]*.s[ca]ss")).sort.each do |file|
-          # Get the relative path to the file
-          name = file.sub(template_location.to_s.sub(/\/*$/, '/'), "")
-          css = css_filename(name, css_location)
-          sourcemap = Sass::Util.sourcemap_name(css) if engine_options[:sourcemap] != :none
-          individual_files << [file, css, sourcemap]
-        end
-      end
-=======
       files = file_list(individual_files)
       run_updating_stylesheets(files)
->>>>>>> 62103469
 
       updated_stylesheets = []
       files.each do |file, css, sourcemap|
@@ -262,7 +250,7 @@
           # Get the relative path to the file
           name = file.sub(template_location.to_s.sub(/\/*$/, '/'), "")
           css = css_filename(name, css_location)
-          sourcemap = Sass::Util.sourcemap_name(css) if engine_options[:sourcemap]
+          sourcemap = Sass::Util.sourcemap_name(css) unless engine_options[:sourcemap] == :none
           files << [file, css, sourcemap]
         end
       end
