require 'fileutils'
require 'pathname'

require 'sass'
# XXX CE: is this still necessary now that we have the compiler class?
require 'sass/callbacks'
require 'sass/plugin/configuration'
require 'sass/plugin/staleness_checker'

module Sass::Plugin

  # The Compiler class handles compilation of multiple files and/or directories,
  # including checking which CSS files are out-of-date and need to be updated
  # and calling Sass to perform the compilation on those files.
  #
  # {Sass::Plugin} uses this class to update stylesheets for a single application.
  # Unlike {Sass::Plugin}, though, the Compiler class has no global state,
  # and so multiple instances may be created and used independently.
  #
  # If you need to compile a Sass string into CSS,
  # please see the {Sass::Engine} class.
  #
  # Unlike {Sass::Plugin}, this class doesn't keep track of
  # whether or how many times a stylesheet should be updated.
  # Therefore, the following `Sass::Plugin` options are ignored by the Compiler:
  #
  # * `:never_update`
  # * `:always_check`
  class Compiler
    include Configuration
    extend Sass::Callbacks

    # Creates a new compiler.
    #
    # @param opts [{Symbol => Object}]
    #   See {file:SASS_REFERENCE.md#sass_options the Sass options documentation}.
    def initialize(opts = {})
      options.merge!(opts)
    end

    # Register a callback to be run after stylesheets are mass-updated.
    # This is run whenever \{#update\_stylesheets} is called,
    # unless the \{file:SASS_REFERENCE.md#never_update-option `:never_update` option}
    # is enabled.
    #
    # @yield [individual_files]
    # @yieldparam individual_files [<(String, String)>]
    #   Individual files to be updated, in addition to the directories
    #   specified in the options.
    #   The first element of each pair is the source file,
    #   the second is the target CSS file.
    define_callback :updating_stylesheets

    # Register a callback to be run after a single stylesheet is updated.
    # The callback is only run if the stylesheet is really updated;
    # if the CSS file is fresh, this won't be run.
    #
    # Even if the \{file:SASS_REFERENCE.md#full_exception-option `:full_exception` option}
    # is enabled, this callback won't be run
    # when an exception CSS file is being written.
    # To run an action for those files, use \{#on\_compilation\_error}.
    #
    # @yield [template, css, sourcemap]
    # @yieldparam template [String]
    #   The location of the Sass/SCSS file being updated.
    # @yieldparam css [String]
    #   The location of the CSS file being generated.
    # @yieldparam sourcemap [String]
    #   The location of the sourcemap being generated, if any.
    define_callback :updated_stylesheet

    # Register a callback to be run when Sass decides not to update a stylesheet.
    # In particular, the callback is run when Sass finds that
    # the template file and none of its dependencies
    # have been modified since the last compilation.
    #
    # Note that this is **not** run when the
    # \{file:SASS_REFERENCE.md#never-update_option `:never_update` option} is set,
    # nor when Sass decides not to compile a partial.
    #
    # @yield [template, css]
    # @yieldparam template [String]
    #   The location of the Sass/SCSS file not being updated.
    # @yieldparam css [String]
    #   The location of the CSS file not being generated.
    define_callback :not_updating_stylesheet

    # Register a callback to be run when there's an error
    # compiling a Sass file.
    # This could include not only errors in the Sass document,
    # but also errors accessing the file at all.
    #
    # @yield [error, template, css]
    # @yieldparam error [Exception] The exception that was raised.
    # @yieldparam template [String]
    #   The location of the Sass/SCSS file being updated.
    # @yieldparam css [String]
    #   The location of the CSS file being generated.
    define_callback :compilation_error

    # Register a callback to be run when Sass creates a directory
    # into which to put CSS files.
    #
    # Note that even if multiple levels of directories need to be created,
    # the callback may only be run once.
    # For example, if "foo/" exists and "foo/bar/baz/" needs to be created,
    # this may only be run for "foo/bar/baz/".
    # This is not a guarantee, however;
    # it may also be run for "foo/bar/".
    #
    # @yield [dirname]
    # @yieldparam dirname [String]
    #   The location of the directory that was created.
    define_callback :creating_directory

    # Register a callback to be run when Sass detects
    # that a template has been modified.
    # This is only run when using \{#watch}.
    #
    # @yield [template]
    # @yieldparam template [String]
    #   The location of the template that was modified.
    define_callback :template_modified

    # Register a callback to be run when Sass detects
    # that a new template has been created.
    # This is only run when using \{#watch}.
    #
    # @yield [template]
    # @yieldparam template [String]
    #   The location of the template that was created.
    define_callback :template_created

    # Register a callback to be run when Sass detects
    # that a template has been deleted.
    # This is only run when using \{#watch}.
    #
    # @yield [template]
    # @yieldparam template [String]
    #   The location of the template that was deleted.
    define_callback :template_deleted

    # Register a callback to be run when Sass deletes a CSS file.
    # This happens when the corresponding Sass/SCSS file has been deleted.
    #
    # @yield [filename]
    # @yieldparam filename [String]
    #   The location of the CSS file that was deleted.
    define_callback :deleting_css

    # Register a callback to be run when Sass deletes a sourcemap file.
    # This happens when the corresponding Sass/SCSS file has been deleted.
    #
    # @yield [filename]
    # @yieldparam filename [String]
    #   The location of the sourcemap file that was deleted.
    define_callback :deleting_sourcemap

    # Updates out-of-date stylesheets.
    #
    # Checks each Sass/SCSS file in
    # {file:SASS_REFERENCE.md#template_location-option `:template_location`}
    # to see if it's been modified more recently than the corresponding CSS file
    # in {file:SASS_REFERENCE.md#css_location-option `:css_location`}.
    # If it has, it updates the CSS file.
    #
    # @param individual_files [Array<(String, String)>]
    #   A list of files to check for updates
    #   **in addition to those specified by the
    #   {file:SASS_REFERENCE.md#template_location-option `:template_location` option}.**
    #   The first string in each pair is the location of the Sass/SCSS file,
    #   the second is the location of the CSS file that it should be compiled to.
    def update_stylesheets(individual_files = [])
      individual_files = individual_files.dup
      Sass::Plugin.checked_for_updates = true
      staleness_checker = StalenessChecker.new(engine_options)

      template_location_array.each do |template_location, css_location|
        Sass::Util.glob(File.join(template_location, "**", "[^_]*.s[ca]ss")).sort.each do |file|
          # Get the relative path to the file
          name = file.sub(template_location.to_s.sub(/\/*$/, '/'), "")
          css = css_filename(name, css_location)
          sourcemap = Sass::Util.sourcemap_name(css) if engine_options[:sourcemap]
          individual_files << [file, css, sourcemap]
        end
      end

      individual_files.each do |file, css, sourcemap|
        # TODO: Does staleness_checker need to check the sourcemap file as well?
        if options[:always_update] || staleness_checker.stylesheet_needs_update?(css, file)
          update_stylesheet(file, css, sourcemap)
        else
          run_not_updating_stylesheet(file, css, sourcemap)
        end
      end
    end

    # Watches the template directory (or directories)
    # and updates the CSS files whenever the related Sass/SCSS files change.
    # `watch` never returns.
    #
    # Whenever a change is detected to a Sass/SCSS file in
    # {file:SASS_REFERENCE.md#template_location-option `:template_location`},
    # the corresponding CSS file in {file:SASS_REFERENCE.md#css_location-option `:css_location`}
    # will be recompiled.
    # The CSS files of any Sass/SCSS files that import the changed file will also be recompiled.
    #
    # Before the watching starts in earnest, `watch` calls \{#update\_stylesheets}.
    #
    # Note that `watch` uses the [Listen](http://github.com/guard/listen) library
    # to monitor the filesystem for changes.
    # Listen isn't loaded until `watch` is run.
    # The version of Listen distributed with Sass is loaded by default,
    # but if another version has already been loaded that will be used instead.
    #
    # @param individual_files [Array<(String, String)>]
    #   A list of files to watch for updates
    #   **in addition to those specified by the
    #   {file:SASS_REFERENCE.md#template_location-option `:template_location` option}.**
    #   The first string in each pair is the location of the Sass/SCSS file,
    #   the second is the location of the CSS file that it should be compiled to.
    def watch(individual_files = [])
      update_stylesheets(individual_files)

      directories = watched_paths
      individual_files.each do |(source, _, _)|
        directories << File.dirname(File.expand_path(source))
      end
      directories = remove_redundant_directories(directories)

      # TODO: Keep better track of what depends on what
      # so we don't have to run a global update every time anything changes.
      listener_args = directories + [{:relative_paths => false}]
      listener = create_listener(*listener_args) do |modified, added, removed|
        recompile_required = false

        modified.uniq.each do |f|
          next unless watched_file?(f)
          recompile_required = true
          run_template_modified(relative_to_pwd(f))
        end

        added.uniq.each do |f|
          next unless watched_file?(f)
          recompile_required = true
          run_template_created(relative_to_pwd(f))
        end

        removed.uniq.each do |f|
          if (files = individual_files.find {|(source, _, _)| File.expand_path(source) == f})
            recompile_required = true
            # This was a file we were watching explicitly and compiling to a particular location.
            # Delete the corresponding file.
            try_delete_css files[1]
          else
            next unless watched_file?(f)
            recompile_required = true
            # Look for the sass directory that contained the sass file
            # And try to remove the css file that corresponds to it
            template_location_array.each do |(sass_dir, css_dir)|
              sass_dir = File.expand_path(sass_dir)
              if child_of_directory?(sass_dir, f)
                remainder = f[(sass_dir.size + 1)..-1]
                try_delete_css(css_filename(remainder, css_dir))
                break
              end
            end
          end
          run_template_deleted(relative_to_pwd(f))
        end

        if recompile_required
          # In case a file we're watching is removed and then recreated we
          # prune out the non-existant files here.
          watched_files_remaining = individual_files.select {|(source, _, _)| File.exists?(source)}
          update_stylesheets(watched_files_remaining)
        end
      end

      # The native windows listener is much slower than the polling option, according to
      # https://github.com/nex3/sass/commit/a3031856b22bc834a5417dedecb038b7be9b9e3e
      listener.force_polling(true) if @options[:poll] || Sass::Util.windows?

      listen_to(listener)
    end

    # Non-destructively modifies \{#options} so that default values are properly set,
    # and returns the result.
    #
    # @param additional_options [{Symbol => Object}] An options hash with which to merge \{#options}
    # @return [{Symbol => Object}] The modified options hash
    def engine_options(additional_options = {})
      opts = options.merge(additional_options)
      opts[:load_paths] = load_paths(opts)
      opts
    end

    # Compass expects this to exist
    def stylesheet_needs_update?(css_file, template_file)
      StalenessChecker.stylesheet_needs_update?(css_file, template_file)
    end

    private

    def create_listener(*args, &block)
<<<<<<< HEAD
      load_listen!
      Listen::Listener.new(*args, &block)
=======
      if Sass::Util.listen_geq_2?
        Listen.to(*args, &block)
      else
        Listen::Listener.new(*args, &block)
      end
    end

    def listen_to(listener)
      if Sass::Util.listen_geq_2?
        listener.start
        listener.thread.join
        listener.stop # Partially work around guard/listen#146
      else
        begin
          listener.start!
        rescue Interrupt
          # Squelch Interrupt for clean exit from Listen::Listener
        end
      end
>>>>>>> de74bb04
    end

    def remove_redundant_directories(directories)
      dedupped = []
      directories.each do |new_directory|
        # no need to add a directory that is already watched.
        next if dedupped.any? do |existing_directory|
          child_of_directory?(existing_directory, new_directory)
        end
        # get rid of any sub directories of this new directory
        dedupped.reject! do |existing_directory|
          child_of_directory?(new_directory, existing_directory)
        end
        dedupped << new_directory
      end
      dedupped
    end

    def load_listen!
      if defined?(gem)
        begin
          gem 'listen', '~> 1.1.0'
          require 'listen'
        rescue Gem::LoadError
          dir = Sass::Util.scope("vendor/listen/lib")
          $LOAD_PATH.unshift dir
          begin
            require 'listen'
          rescue LoadError => e
            e.message << "\n" <<
              if File.exists?(scope(".git"))
                'Run "git submodule update --init" to get the recommended version.'
              else
                'Run "gem install listen" to get it.'
              end
            raise e
          end
        end
      else
        begin
          require 'listen'
        rescue LoadError => e
          dir = Sass::Util.scope("vendor/listen/lib")
          if $LOAD_PATH.include?(dir)
            raise e unless File.exists?(scope(".git"))
            e.message << "\n" <<
              'Run "git submodule update --init" to get the recommended version.'
          else
            $LOAD_PATH.unshift dir
            retry
          end
        end
      end
    end

    def update_stylesheet(filename, css, sourcemap)
      dir = File.dirname(css)
      unless File.exists?(dir)
        run_creating_directory dir
        FileUtils.mkdir_p dir
      end

      begin
        File.read(filename) unless File.readable?(filename) # triggers an error for handling
        engine_opts = engine_options(:css_filename => css, :filename => filename)
        mapping = nil
        engine = Sass::Engine.for_file(filename, engine_opts)
        if sourcemap
          rendered, mapping = engine.render_with_sourcemap(File.basename(sourcemap))
        else
          rendered = engine.render
        end
      rescue StandardError => e
        compilation_error_occured = true
        run_compilation_error e, filename, css, sourcemap
        rendered = Sass::SyntaxError.exception_to_css(e, options)
      end

      write_file(css, rendered)
      if mapping
        write_file(sourcemap, mapping.to_json(:css_path => css, :sourcemap_path => sourcemap))
      end
      run_updated_stylesheet(filename, css, sourcemap) unless compilation_error_occured
    end

    def write_file(fileName, content)
      flag = 'w'
      flag = 'wb' if Sass::Util.windows? && options[:unix_newlines]
      File.open(fileName, flag) do |file|
        file.set_encoding(content.encoding) unless Sass::Util.ruby1_8?
        file.print(content)
      end
    end

    def try_delete_css(css)
      if File.exists?(css)
        run_deleting_css css
        File.delete css
      end
      map = Sass::Util.sourcemap_name(css)
      if File.exists?(map)
        run_deleting_sourcemap map
        File.delete map
      end
    end

    def watched_file?(file)
      normalized_load_paths.find {|lp| lp.watched_file?(file)}
    end

    def watched_paths
      @watched_paths ||= normalized_load_paths.map {|lp| lp.directories_to_watch}.compact.flatten
    end

    def normalized_load_paths
      @normalized_load_paths ||=
        Sass::Engine.normalize_options(:load_paths => load_paths)[:load_paths]
    end

    def load_paths(opts = options)
      (opts[:load_paths] || []) + template_locations
    end

    def template_locations
      template_location_array.to_a.map {|l| l.first}
    end

    def css_locations
      template_location_array.to_a.map {|l| l.last}
    end

    def css_filename(name, path)
      "#{path}#{File::SEPARATOR unless path.end_with?(File::SEPARATOR)}#{name}".
        gsub(/\.s[ac]ss$/, '.css')
    end

    def relative_to_pwd(f)
      Pathname.new(f).relative_path_from(Pathname.new(Dir.pwd)).to_s
    rescue ArgumentError # when a relative path cannot be computed
      f
    end

    def child_of_directory?(parent, child)
      parent_dir = parent.end_with?(File::SEPARATOR) ? parent : (parent + File::SEPARATOR)
      child.start_with?(parent_dir) || parent == child
    end
  end
end<|MERGE_RESOLUTION|>--- conflicted
+++ resolved
@@ -303,10 +303,6 @@
     private
 
     def create_listener(*args, &block)
-<<<<<<< HEAD
-      load_listen!
-      Listen::Listener.new(*args, &block)
-=======
       if Sass::Util.listen_geq_2?
         Listen.to(*args, &block)
       else
@@ -326,7 +322,6 @@
           # Squelch Interrupt for clean exit from Listen::Listener
         end
       end
->>>>>>> de74bb04
     end
 
     def remove_redundant_directories(directories)
@@ -343,43 +338,6 @@
         dedupped << new_directory
       end
       dedupped
-    end
-
-    def load_listen!
-      if defined?(gem)
-        begin
-          gem 'listen', '~> 1.1.0'
-          require 'listen'
-        rescue Gem::LoadError
-          dir = Sass::Util.scope("vendor/listen/lib")
-          $LOAD_PATH.unshift dir
-          begin
-            require 'listen'
-          rescue LoadError => e
-            e.message << "\n" <<
-              if File.exists?(scope(".git"))
-                'Run "git submodule update --init" to get the recommended version.'
-              else
-                'Run "gem install listen" to get it.'
-              end
-            raise e
-          end
-        end
-      else
-        begin
-          require 'listen'
-        rescue LoadError => e
-          dir = Sass::Util.scope("vendor/listen/lib")
-          if $LOAD_PATH.include?(dir)
-            raise e unless File.exists?(scope(".git"))
-            e.message << "\n" <<
-              'Run "git submodule update --init" to get the recommended version.'
-          else
-            $LOAD_PATH.unshift dir
-            retry
-          end
-        end
-      end
     end
 
     def update_stylesheet(filename, css, sourcemap)
